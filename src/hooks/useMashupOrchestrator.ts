--- conflicted
+++ resolved
@@ -2,7 +2,6 @@
 import { supabase } from '@/integrations/supabase/client';
 import type { Masterplan } from '@/types/masterplan';
 
-<<<<<<< HEAD
 interface UseMashupOrchestratorReturn {
   masterplan: any;
   creativeVision: string;
@@ -23,10 +22,7 @@
 
 export const useMashupOrchestrator = (): UseMashupOrchestratorReturn => {
   const [masterplan, setMasterplan] = useState<any>(null);
-=======
-export const useMashupOrchestrator = () => {
-  const [masterplan, setMasterplan] = useState<Masterplan | null>(null);
->>>>>>> 75de3ce0
+
   const [creativeVision, setCreativeVision] = useState<string>('');
   const [finalAudioUrl, setFinalAudioUrl] = useState<string | null>(null);
 
@@ -75,13 +71,9 @@
     }
   }, []);
 
-<<<<<<< HEAD
   const executeMasterplan = useCallback(async (songs: any[], jobId: string): Promise<string | null> => {
     if (!masterplan) throw new Error('No masterplan to execute');
-=======
-  const executeMasterplan = useCallback(async (songs: any[], jobId: string) => {
-    if (!masterplan?.masterplan) throw new Error('No masterplan to execute');
->>>>>>> 75de3ce0
+
 
     setIsExecuting(true);
     setExecutionProgress(0);
