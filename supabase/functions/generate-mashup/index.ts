import { JobStateManager, Song, AnalysisResult, MashabilityScore, Masterplan } from '../_shared/jobStateManager.ts';
import { corsHeaders, tunnelBypassHeaders } from '../_shared/cors.ts';
import { createClient } from 'https://esm.sh/@supabase/supabase-js@2';

interface MashupRequest {
  songs: Song[];
}

// Service endpoints from environment variables
const SERVICE_ENDPOINTS = {
  analysis: Deno.env.get('ANALYSIS_API_URL') || 'http://localhost:8000',
  scoring: Deno.env.get('SCORING_API_URL') || 'http://localhost:8002', 
  orchestrator: Deno.env.get('ORCHESTRATOR_API_URL') || 'http://localhost:8003',
  processing: Deno.env.get('PROCESSING_API_URL') || 'http://localhost:8001',
  separation: Deno.env.get('SEPARATION_API_URL') || 'http://localhost:8004'
};

// Retry configuration
const RETRY_CONFIG = {
  maxRetries: 3,
  baseDelay: 1000, // 1 second
  maxDelay: 10000, // 10 seconds
  backoffMultiplier: 2
};

// Timeout configuration - different timeouts for different operations
const TIMEOUT_CONFIG = {
  analysis: 45000,    // 45 seconds for audio analysis
  scoring: 30000,     // 30 seconds for mashability scoring
  orchestrator: 60000, // 60 seconds for Claude AI masterplan
  processing: 300000,  // 5 minutes for audio rendering
  download: 30000     // 30 seconds for file downloads
};

// Service availability tracking
const SERVICE_STATUS = {
  analysis: { available: true, lastCheck: Date.now(), failures: 0 },
  scoring: { available: true, lastCheck: Date.now(), failures: 0 },
  orchestrator: { available: true, lastCheck: Date.now(), failures: 0 },
  processing: { available: true, lastCheck: Date.now(), failures: 0 },
  separation: { available: true, lastCheck: Date.now(), failures: 0 }
};

const MAX_SERVICE_FAILURES = 3;
const SERVICE_RECOVERY_TIME = 5 * 60 * 1000; // 5 minutes

// Initialize Supabase client
const supabaseUrl = Deno.env.get('SUPABASE_URL')!;
const supabaseKey = Deno.env.get('SUPABASE_SERVICE_ROLE_KEY')!;
const supabase = createClient(supabaseUrl, supabaseKey);

/**
 * Enhanced error classification for better error handling
 */
function classifyError(error: Error): {
  type: 'network' | 'timeout' | 'service_unavailable' | 'invalid_data' | 'system' | 'unknown';
  recoverable: boolean;
  shouldRetry: boolean;
} {
  const message = error.message.toLowerCase();
  
  if (message.includes('timeout') || message.includes('aborted')) {
    return { type: 'timeout', recoverable: true, shouldRetry: true };
  }
  
  if (message.includes('network') || message.includes('connection') || message.includes('fetch')) {
    return { type: 'network', recoverable: true, shouldRetry: true };
  }
  
  if (message.includes('503') || message.includes('502') || message.includes('unavailable')) {
    return { type: 'service_unavailable', recoverable: true, shouldRetry: true };
  }
  
  if (message.includes('400') || message.includes('invalid') || message.includes('corrupt')) {
    return { type: 'invalid_data', recoverable: false, shouldRetry: false };
  }
  
  if (message.includes('500') || message.includes('internal')) {
    return { type: 'system', recoverable: true, shouldRetry: true };
  }
  
  return { type: 'unknown', recoverable: true, shouldRetry: true };
}

/**
 * Check if a service is available based on recent failure history
 */
function isServiceAvailable(serviceName: keyof typeof SERVICE_STATUS): boolean {
  const status = SERVICE_STATUS[serviceName];
  const now = Date.now();
  
  // If service has failed too many times recently, check if recovery time has passed
  if (!status.available) {
    if (now - status.lastCheck > SERVICE_RECOVERY_TIME) {
      // Reset service status after recovery time
      status.available = true;
      status.failures = 0;
      console.log(`Service ${serviceName} marked as available after recovery period`);
    }
  }
  
  return status.available;
}

/**
 * Mark a service as failed and update availability status
 */
function markServiceFailure(serviceName: keyof typeof SERVICE_STATUS, error: Error): void {
  const status = SERVICE_STATUS[serviceName];
  status.failures++;
  status.lastCheck = Date.now();
  
  if (status.failures >= MAX_SERVICE_FAILURES) {
    status.available = false;
    console.warn(`Service ${serviceName} marked as unavailable after ${status.failures} failures`);
  }
  
  console.warn(`Service ${serviceName} failure ${status.failures}/${MAX_SERVICE_FAILURES}: ${error.message}`);
}

/**
 * Mark a service as successful and reset failure count
 */
function markServiceSuccess(serviceName: keyof typeof SERVICE_STATUS): void {
  const status = SERVICE_STATUS[serviceName];
  if (status.failures > 0) {
    console.log(`Service ${serviceName} recovered after ${status.failures} failures`);
  }
  status.failures = 0;
  status.available = true;
  status.lastCheck = Date.now();
}

/**
 * Enhanced retry utility with exponential backoff and error classification
 */
async function retryWithBackoff<T>(
  operation: () => Promise<T>,
  context: string,
  serviceName?: keyof typeof SERVICE_STATUS,
  maxRetries = RETRY_CONFIG.maxRetries
): Promise<T> {
  let lastError: Error;
  
  // Check service availability before attempting
  if (serviceName && !isServiceAvailable(serviceName)) {
    throw new Error(`Service ${serviceName} is currently unavailable. Please try again later.`);
  }
  
  for (let attempt = 0; attempt <= maxRetries; attempt++) {
    try {
      const result = await operation();
      
      // Mark service as successful if specified
      if (serviceName) {
        markServiceSuccess(serviceName);
      }
      
      return result;
    } catch (error) {
      lastError = error as Error;
      const errorInfo = classifyError(lastError);
      
      // Mark service failure if specified
      if (serviceName) {
        markServiceFailure(serviceName, lastError);
      }
      
      // Don't retry if error is not recoverable
      if (!errorInfo.shouldRetry) {
        console.error(`${context} failed with non-recoverable error:`, lastError.message);
        throw lastError;
      }
      
      if (attempt === maxRetries) {
        console.error(`${context} failed after ${maxRetries + 1} attempts:`, lastError);
        throw new Error(`${context} failed after ${maxRetries + 1} attempts: ${lastError.message}`);
      }
      
      const delay = Math.min(
        RETRY_CONFIG.baseDelay * Math.pow(RETRY_CONFIG.backoffMultiplier, attempt),
        RETRY_CONFIG.maxDelay
      );
      
      console.warn(`${context} attempt ${attempt + 1} failed (${errorInfo.type}), retrying in ${delay}ms:`, lastError.message);
      await new Promise(resolve => setTimeout(resolve, delay));
    }
  }
  
  throw lastError!;
}

/**
 * Enhanced HTTP request with dynamic timeout and comprehensive error handling
 */
async function makeServiceRequest(
  url: string, 
  options: RequestInit, 
  timeoutMs?: number,
  serviceName?: keyof typeof SERVICE_STATUS
): Promise<Response> {
  const controller = new AbortController();
  const timeout = timeoutMs || TIMEOUT_CONFIG.analysis; // Default timeout
  const timeoutId = setTimeout(() => controller.abort(), timeout);
  
  try {
    console.log(`Making request to ${url} with ${timeout}ms timeout`);
    
    const response = await fetch(url, {
      ...options,
      signal: controller.signal,
      headers: {
        'Content-Type': 'application/json',
        ...tunnelBypassHeaders,
        ...options.headers
      }
    });
    
    if (!response.ok) {
      let errorMessage = `HTTP ${response.status}: ${response.statusText}`;
      
      // Try to get more detailed error information from response body
      try {
        const errorBody = await response.text();
        if (errorBody) {
          const parsedError = JSON.parse(errorBody);
          if (parsedError.error || parsedError.message) {
            errorMessage += ` - ${parsedError.error || parsedError.message}`;
          }
        }
      } catch (parseError) {
        // Ignore JSON parse errors, use basic error message
      }
      
      throw new Error(errorMessage);
    }
    
    console.log(`Successfully received response from ${url}`);
    return response;
    
  } catch (error) {
    if (error.name === 'AbortError') {
      throw new Error(`Request to ${url} timed out after ${timeout}ms`);
    }
    
    // Enhance error message with context
    const enhancedError = new Error(`Service request failed: ${error.message}`);
    enhancedError.stack = error.stack;
    throw enhancedError;
    
  } finally {
    clearTimeout(timeoutId);
  }
}

/**
 * Graceful degradation handler for when services are unavailable
 */
function handleServiceUnavailable(serviceName: string, fallbackMessage?: string): never {
  const message = fallbackMessage || `The ${serviceName} service is currently unavailable. Please try again in a few minutes.`;
  throw new Error(message);
}

/**
 * Download audio file from Supabase storage and convert to base64 with enhanced error handling
 */
async function downloadAndEncodeAudio(storagePath: string): Promise<string> {
  try {
    console.log(`Downloading audio file from storage: ${storagePath}`);
    
    const { data, error } = await supabase.storage
      .from('mashups')
      .download(storagePath);
      
    if (error) {
      console.error(`Storage download error for ${storagePath}:`, error);
      
      if (error.message.includes('not found') || error.message.includes('404')) {
        throw new Error(`Audio file not found in storage: ${storagePath}. Please ensure the file was uploaded correctly.`);
      }
      
      if (error.message.includes('unauthorized') || error.message.includes('403')) {
        throw new Error(`Access denied to audio file: ${storagePath}. Please check file permissions.`);
      }
      
      throw new Error(`Failed to download audio file from storage: ${error.message}`);
    }
    
    if (!data) {
      throw new Error(`No data received for audio file: ${storagePath}`);
    }
    
    console.log(`Successfully downloaded audio file: ${storagePath} (${Math.round(data.size / 1024)}KB)`);
    
    const arrayBuffer = await data.arrayBuffer();
    const uint8Array = new Uint8Array(arrayBuffer);
    const base64 = btoa(String.fromCharCode(...uint8Array));
    
    console.log(`Successfully encoded audio file to base64: ${base64.length} characters`);
    return base64;
    
  } catch (error) {
    console.error(`Error downloading and encoding audio file ${storagePath}:`, error);
    
    // Re-throw with enhanced error message
    if (error.message.includes('Failed to download') || error.message.includes('not found')) {
      throw error; // Already has good error message
    }
    
    throw new Error(`Failed to process audio file ${storagePath}: ${error.message}`);
  }
}

/**
 * Call audio analysis service for a single song with comprehensive error handling
 */
async function analyzeSong(song: Song): Promise<AnalysisResult> {
  if (!isServiceAvailable('analysis')) {
    handleServiceUnavailable('audio analysis', 
      'The audio analysis service is temporarily unavailable. Please try again in a few minutes.');
  }
  
  return retryWithBackoff(async () => {
    try {
      console.log(`Starting analysis for song: ${song.name} (${song.song_id})`);
      
      // Validate song data
      if (!song.storage_path || !song.song_id) {
        throw new Error(`Invalid song data: missing storage_path or song_id for ${song.name}`);
      }
      
      // Create a short-lived signed URL to pass to the analysis service.
      // This avoids loading the entire file into this function's memory.
      const { data, error: urlError } = await supabase.storage
        .from('mashups')
        .createSignedUrl(song.storage_path, 60); // 60-second validity

      if (urlError) {
        throw new Error(`Failed to create signed URL for ${song.storage_path}: ${urlError.message}`);
      }
      
      const response = await makeServiceRequest(
        `${SERVICE_ENDPOINTS.analysis}/analyze`, 
        {
          method: 'POST',
          body: JSON.stringify({
<<<<<<< HEAD

=======
>>>>>>> 7b6fb6ac
            file_url: data.signedUrl,
            song_id: song.song_id
          }),
          headers: {
            'Authorization': `Bearer ${supabaseKey}`
          }
        },
        TIMEOUT_CONFIG.analysis,
        'analysis'
      );
      
      const result = await response.json();
      
      // Validate analysis service response
      if (!result) {
        throw new Error('Empty response from analysis service');
      }
      
      if (!result.success) {
        const errorMsg = result.error || result.message || 'Unknown analysis error';
        throw new Error(`Analysis service error: ${errorMsg}`);
      }
      
      // Validate required analysis fields
      if (!result.analysis || !result.analysis.rhythmic || !result.analysis.harmonic) {
        throw new Error('Invalid analysis response: missing required analysis data');
      }
      
      const analysis = result.analysis;
      
      // Validate specific required fields
      if (typeof analysis.rhythmic.bpm !== 'number' || analysis.rhythmic.bpm <= 0) {
        throw new Error('Invalid analysis response: invalid or missing BPM data');
      }
      
      if (!analysis.harmonic.key || typeof analysis.harmonic.key !== 'string') {
        throw new Error('Invalid analysis response: invalid or missing key data');
      }
      
      console.log(`Successfully analyzed song ${song.name}: BPM=${analysis.rhythmic.bpm}, Key=${analysis.harmonic.key}`);
      
      return {
        song_id: song.song_id,
        tempo: analysis.rhythmic.bpm,
        key: analysis.harmonic.key,
        energy: analysis.rhythmic.beat_confidence || 0.5,
        spectral_characteristics: analysis.spectral || {}
      };
      
    } catch (error) {
      console.error(`Analysis failed for song ${song.name} (${song.song_id}):`, error);
      
      // Provide more specific error messages
      if (error.message.includes('timeout')) {
        throw new Error(`Audio analysis timed out for "${song.name}". The file may be too large or complex to analyze.`);
      }
      
      if (error.message.includes('Invalid song data')) {
        throw error; // Already has good error message
      }
      
      throw new Error(`Failed to analyze "${song.name}": ${error.message}`);
    }
  }, `Audio analysis for ${song.name}`, 'analysis');
}

/**
 * Call mashability scoring service with comprehensive error handling
 */
async function calculateMashabilityScores(analyses: AnalysisResult[]): Promise<MashabilityScore[]> {
  // Validate minimum required analyses
  if (!analyses || analyses.length < 2) {
    throw new Error('At least 2 song analyses are required for mashability scoring');
  }

  // Validate that all analyses have required fields
  for (const analysis of analyses) {
    if (!analysis.song_id || typeof analysis.tempo !== 'number' || !analysis.key) {
      throw new Error(`Invalid analysis data for song ${analysis.song_id}: missing required fields (tempo, key)`);
    }
    
    if (!analysis.spectral_characteristics) {
      throw new Error(`Invalid analysis data for song ${analysis.song_id}: missing spectral characteristics`);
    }
  }

  if (!isServiceAvailable('scoring')) {
    handleServiceUnavailable('mashability scoring', 
      'The mashability scoring service is temporarily unavailable. Please try again in a few minutes.');
  }

  return retryWithBackoff(async () => {
    try {
      console.log(`Calculating mashability scores for ${analyses.length} songs`);
      
      const scores: MashabilityScore[] = [];
      const expectedPairs = (analyses.length * (analyses.length - 1)) / 2;
      
      console.log(`Will calculate ${expectedPairs} song pair compatibility scores`);
      
      // Calculate scores for all pairs
      for (let i = 0; i < analyses.length; i++) {
        for (let j = i + 1; j < analyses.length; j++) {
          const analysis1 = analyses[i];
          const analysis2 = analyses[j];
          
          try {
            console.log(`Calculating compatibility between songs ${analysis1.song_id} and ${analysis2.song_id}`);
            
            const requestBody = {
              song1_analysis: {
                harmonic: { key: analysis1.key, chord_complexity: 0.5 },
                rhythmic: { 
                  bpm: analysis1.tempo, 
                  beat_confidence: analysis1.energy, 
                  groove_stability: 0.5, 
                  swing_factor: 0.0 
                },
                spectral: analysis1.spectral_characteristics,
                vocal: { vocal_presence: 0.5 }
              },
              song2_analysis: {
                harmonic: { key: analysis2.key, chord_complexity: 0.5 },
                rhythmic: { 
                  bpm: analysis2.tempo, 
                  beat_confidence: analysis2.energy, 
                  groove_stability: 0.5, 
                  swing_factor: 0.0 
                },
                spectral: analysis2.spectral_characteristics,
                vocal: { vocal_presence: 0.5 }
              }
            };
            
            const response = await makeServiceRequest(
              `${SERVICE_ENDPOINTS.scoring}/calculate-mashability`, 
              {
                method: 'POST',
                body: JSON.stringify(requestBody),
                headers: {
                  'Authorization': `Bearer ${supabaseKey}`
                }
              },
              TIMEOUT_CONFIG.scoring,
              'scoring'
            );
            
            const result = await response.json();
            
            // Validate scoring service response
            if (!result) {
              throw new Error('Empty response from scoring service');
            }
            
            if (typeof result.overall_score !== 'number') {
              throw new Error(`Invalid scoring response: missing or invalid overall_score (got ${typeof result.overall_score})`);
            }
            
            if (result.overall_score < 0 || result.overall_score > 100) {
              throw new Error(`Invalid scoring response: overall_score out of range (${result.overall_score})`);
            }
            
            console.log(`Compatibility score for ${analysis1.song_id}-${analysis2.song_id}: ${result.overall_score}`);
            
            scores.push({
              song_pair: [analysis1.song_id, analysis2.song_id],
              score: result.overall_score,
              compatibility_factors: result.compatibility_breakdown || {}
            });
            
          } catch (pairError) {
            console.error(`Failed to calculate mashability score for songs ${analysis1.song_id} and ${analysis2.song_id}:`, pairError);
            
            // Provide specific error context
            if (pairError.message.includes('timeout')) {
              throw new Error(`Mashability scoring timed out for song pair ${analysis1.song_id}-${analysis2.song_id}. Please try again.`);
            }
            
            throw new Error(`Mashability scoring failed for song pair ${analysis1.song_id}-${analysis2.song_id}: ${pairError.message}`);
          }
        }
      }
      
      // Validate that we got scores for all expected pairs
      if (scores.length !== expectedPairs) {
        throw new Error(`Expected ${expectedPairs} mashability scores but got ${scores.length}. Some song pairs failed to score.`);
      }
      
      console.log(`Successfully calculated ${scores.length} mashability scores`);
      return scores;
      
    } catch (error) {
      console.error('Mashability scoring failed:', error);
      
      if (error.message.includes('Invalid analysis data')) {
        throw error; // Already has good error message
      }
      
      throw new Error(`Mashability scoring failed: ${error.message}`);
    }
  }, 'Mashability scoring', 'scoring');
}

/**
 * Call Claude AI orchestrator service to create masterplan with comprehensive error handling
 */
async function createMasterplan(analyses: AnalysisResult[], scores: MashabilityScore[]): Promise<Masterplan> {
  if (!isServiceAvailable('orchestrator')) {
    handleServiceUnavailable('Claude AI orchestrator', 
      'The AI masterplan generation service is temporarily unavailable. Please try again in a few minutes.');
  }
  
  return retryWithBackoff(async () => {
    try {
      console.log(`Creating masterplan with ${analyses.length} analyses and ${scores.length} scores`);
      
      // Validate input data
      if (!analyses || analyses.length < 2) {
        throw new Error('At least 2 song analyses are required for masterplan creation');
      }
      
      if (!scores || scores.length === 0) {
        throw new Error('At least 1 mashability score is required for masterplan creation');
      }
      
      // Use the first two analyses for the masterplan
      const song1Analysis = analyses[0];
      const song2Analysis = analyses[1];
      
      // Find the mashability score for these two songs
      const mashabilityScore = scores.find(s => 
        (s.song_pair[0] === song1Analysis.song_id && s.song_pair[1] === song2Analysis.song_id) ||
        (s.song_pair[1] === song1Analysis.song_id && s.song_pair[0] === song2Analysis.song_id)
      );
      
      if (!mashabilityScore) {
        console.warn(`No mashability score found for songs ${song1Analysis.song_id} and ${song2Analysis.song_id}, using default`);
      }
      
      console.log(`Creating masterplan for songs ${song1Analysis.song_id} and ${song2Analysis.song_id} with compatibility score ${mashabilityScore?.score || 75}`);
      
      const requestBody = {
        song1_analysis: {
          harmonic: { key: song1Analysis.key, chord_complexity: 0.5 },
          rhythmic: { 
            bpm: song1Analysis.tempo, 
            beat_confidence: song1Analysis.energy, 
            groove_stability: 0.5, 
            swing_factor: 0.0 
          },
          spectral: song1Analysis.spectral_characteristics,
          vocal: { vocal_presence: 0.5 }
        },
        song2_analysis: {
          harmonic: { key: song2Analysis.key, chord_complexity: 0.5 },
          rhythmic: { 
            bpm: song2Analysis.tempo, 
            beat_confidence: song2Analysis.energy, 
            groove_stability: 0.5, 
            swing_factor: 0.0 
          },
          spectral: song2Analysis.spectral_characteristics,
          vocal: { vocal_presence: 0.5 }
        },
        mashability_score: mashabilityScore || { overall_score: 75, compatibility_breakdown: {} },
        user_preferences: {}
      };
      
      const response = await makeServiceRequest(
        `${SERVICE_ENDPOINTS.orchestrator}/create-masterplan`, 
        {
          method: 'POST',
          body: JSON.stringify(requestBody)
        },
        TIMEOUT_CONFIG.orchestrator,
        'orchestrator'
      );
      
      const result = await response.json();
      
      // Validate masterplan response
      if (!result) {
        throw new Error('Empty response from Claude AI orchestrator service');
      }
      
      if (!result.creative_vision || typeof result.creative_vision !== 'string') {
        throw new Error('Invalid masterplan response: missing or invalid creative_vision');
      }
      
      if (!result.masterplan || typeof result.masterplan !== 'object') {
        throw new Error('Invalid masterplan response: missing or invalid masterplan object');
      }
      
      const masterplan = result.masterplan;
      
      // Validate required masterplan fields
      if (!masterplan.title || typeof masterplan.title !== 'string') {
        throw new Error('Invalid masterplan response: missing or invalid title');
      }
      
      if (!masterplan.timeline || !Array.isArray(masterplan.timeline)) {
        throw new Error('Invalid masterplan response: missing or invalid timeline');
      }
      
      if (masterplan.timeline.length === 0) {
        throw new Error('Invalid masterplan response: empty timeline');
      }
      
      // Validate timeline entries
      for (let i = 0; i < masterplan.timeline.length; i++) {
        const entry = masterplan.timeline[i];
        if (typeof entry.time_start_sec !== 'number' || typeof entry.duration_sec !== 'number') {
          throw new Error(`Invalid masterplan response: timeline entry ${i} missing time information`);
        }
      }
      
      console.log(`Successfully created masterplan: "${masterplan.title}" with ${masterplan.timeline.length} timeline entries`);
      
      return result as Masterplan;
      
    } catch (error) {
      console.error('Masterplan creation failed:', error);
      
      if (error.message.includes('timeout')) {
        throw new Error('Claude AI masterplan generation timed out. The AI may be processing complex musical relationships. Please try again.');
      }
      
      if (error.message.includes('Invalid masterplan response')) {
        throw error; // Already has good error message
      }
      
      throw new Error(`Failed to create masterplan: ${error.message}`);
    }
  }, 'Claude AI masterplan creation', 'orchestrator');
}

/**
 * Call audio processing service to render the final mashup with comprehensive error handling
 */
async function renderMashup(masterplan: Masterplan, songs: Song[], jobId: string): Promise<string> {
  if (!isServiceAvailable('processing')) {
    handleServiceUnavailable('audio processing', 
      'The audio rendering service is temporarily unavailable. Please try again in a few minutes.');
  }
  
  return retryWithBackoff(async () => {
    try {
      console.log(`Starting audio rendering for job ${jobId} with ${songs.length} songs`);
      
      // Validate input data
      if (!masterplan || !masterplan.masterplan || !masterplan.masterplan.timeline) {
        throw new Error('Invalid masterplan data for audio rendering');
      }
      
      if (!songs || songs.length === 0) {
        throw new Error('No songs provided for audio rendering');
      }
      
      // Prepare song data with analysis results from job state
      const jobState = JobStateManager.getJob(jobId);
      if (!jobState) {
        throw new Error(`Job state not found for job ${jobId}`);
      }
      
      const songsWithAnalysis = songs.map(song => {
        const analysis = jobState.analyses?.find(a => a.song_id === song.song_id);
        if (!analysis) {
          console.warn(`No analysis found for song ${song.song_id}, using defaults`);
        }
        
        return {
          song_id: song.song_id,
          storage_path: song.storage_path,
          analysis: analysis ? {
            harmonic: { key: analysis.key, chord_complexity: 0.5 },
            rhythmic: { 
              bpm: analysis.tempo, 
              beat_confidence: analysis.energy, 
              groove_stability: 0.5, 
              swing_factor: 0.0 
            },
            spectral: analysis.spectral_characteristics,
            vocal: { vocal_presence: 0.5 }
          } : {
            harmonic: { key: 'C', chord_complexity: 0.5 },
            rhythmic: { bpm: 120, beat_confidence: 0.5, groove_stability: 0.5, swing_factor: 0.0 },
            spectral: {},
            vocal: { vocal_presence: 0.5 }
          }
        };
      });
      
      console.log(`Prepared ${songsWithAnalysis.length} songs with analysis data for rendering`);
      
      const requestBody = {
        masterplan: {
          timeline: masterplan.masterplan.timeline,
          global_settings: masterplan.masterplan.global
        },
        songs: songsWithAnalysis,
        job_id: jobId
      };
      
      const response = await makeServiceRequest(
        `${SERVICE_ENDPOINTS.processing}/execute-masterplan`, 
        {
          method: 'POST',
          body: JSON.stringify(requestBody)
        },
        TIMEOUT_CONFIG.processing,
        'processing'
      );
      
      // Handle streaming response from processing service
      const reader = response.body?.getReader();
      if (!reader) {
        throw new Error('No response body from processing service - streaming not supported');
      }
      
      let finalStoragePath = '';
      let lastProgress = 80; // Start from 80% since we're in the rendering phase
      let hasReceivedData = false;
      
      try {
        const decoder = new TextDecoder();
        let buffer = '';
        const startTime = Date.now();
        
        while (true) {
          const { done, value } = await reader.read();
          if (done) break;
          
          hasReceivedData = true;
          buffer += decoder.decode(value, { stream: true });
          const lines = buffer.split('\n');
          
          // Keep the last incomplete line in the buffer
          buffer = lines.pop() || '';
          
          for (const line of lines) {
            if (line.trim() === '') continue;
            
            if (line.startsWith('data: ')) {
              try {
                const data = JSON.parse(line.slice(6));
                
                // Handle errors from processing service
                if (data.error) {
                  console.error(`Processing service error: ${data.error}`);
                  throw new Error(`Audio rendering failed: ${data.error}`);
                }
                
                // Handle progress updates
                if (data.progress !== undefined && data.message) {
                  // Map processing service progress (0-100) to our job progress (80-100)
                  const mappedProgress = Math.min(100, 80 + (data.progress * 0.2));
                  lastProgress = mappedProgress;
                  
                  console.log(`Rendering progress: ${data.progress}% - ${data.message}`);
                  JobStateManager.updateProgress(jobId, mappedProgress, data.message);
                }
                
                // Handle completion with storage path
                if (data.storage_path) {
                  finalStoragePath = data.storage_path;
                  console.log(`Audio rendering completed, file stored at: ${finalStoragePath}`);
                }
                
                // Handle stem separation progress specifically
                if (data.message && data.message.includes('Separating stems')) {
                  console.log(`Stem separation in progress: ${data.message}`);
                }
                
                // Handle warnings (non-fatal issues)
                if (data.warning) {
                  console.warn(`Processing service warning: ${data.warning}`);
                }
                
              } catch (parseError) {
                // Log but don't fail on JSON parse errors - some lines might not be JSON
                console.warn(`Failed to parse streaming response line: ${line}`, parseError);
              }
            }
          }
          
          // Check for timeout during streaming
          const elapsed = Date.now() - startTime;
          if (elapsed > TIMEOUT_CONFIG.processing) {
            throw new Error(`Audio rendering timed out after ${Math.round(elapsed / 1000)} seconds`);
          }
        }
        
        // Process any remaining buffer content
        if (buffer.trim() && buffer.startsWith('data: ')) {
          try {
            const data = JSON.parse(buffer.slice(6));
            if (data.storage_path) {
              finalStoragePath = data.storage_path;
            }
            if (data.error) {
              throw new Error(`Audio rendering failed: ${data.error}`);
            }
          } catch (parseError) {
            console.warn(`Failed to parse final buffer content: ${buffer}`, parseError);
          }
        }
        
      } catch (streamError) {
        console.error(`Error reading streaming response: ${streamError}`);
        
        if (streamError.message.includes('timeout')) {
          throw streamError; // Already has good error message
        }
        
        throw new Error(`Failed to process streaming response: ${streamError.message}`);
      } finally {
        reader.releaseLock();
      }
      
      // Validate that we received data from the stream
      if (!hasReceivedData) {
        throw new Error('No data received from processing service - the service may be unresponsive');
      }
      
      // Validate that we received a final storage path
      if (!finalStoragePath) {
        throw new Error('Audio rendering completed but no storage path was returned from processing service');
      }
      
      // Verify the file was actually uploaded by checking if it exists
      try {
        const pathParts = finalStoragePath.split('/');
        const fileName = pathParts.pop();
        const folderPath = pathParts.join('/');
        
        const { data, error } = await supabase.storage
          .from('mashups')
          .list(folderPath || '');
          
        if (error) {
          console.warn(`Could not verify file upload: ${error.message}`);
        } else {
          const fileExists = data?.some(file => file.name === fileName);
          if (!fileExists) {
            throw new Error(`Rendered audio file not found in storage: ${finalStoragePath}`);
          }
          
          console.log(`Successfully verified rendered file exists in storage: ${finalStoragePath}`);
        }
      } catch (verificationError) {
        console.warn(`File verification failed: ${verificationError.message}`);
        // Don't fail the entire process for verification errors, but log it
      }
      
      console.log(`Audio rendering successfully completed for job ${jobId}`);
      return finalStoragePath;
      
    } catch (error) {
      console.error(`Audio rendering failed for job ${jobId}:`, error);
      
      if (error.message.includes('timeout')) {
        throw new Error(`Audio rendering timed out. This can happen with complex mashups or large audio files. Please try again with shorter songs or simpler arrangements.`);
      }
      
      if (error.message.includes('Invalid masterplan data')) {
        throw error; // Already has good error message
      }
      
      throw new Error(`Audio rendering failed: ${error.message}`);
    }
  }, 'Audio rendering', 'processing');
}

/**
 * Background processing chain that orchestrates all services with comprehensive error handling
 */
async function processBackground(jobId: string, songs: Song[]) {
  const startTime = Date.now();
  let currentPhase = 'initialization';
  
  try {
    console.log(`Starting background processing for job ${jobId} with ${songs.length} songs`);
    
    // Validate input data
    if (!songs || songs.length < 2) {
      throw new Error('At least 2 songs are required for mashup generation');
    }
    
    if (songs.length > 3) {
      throw new Error('Maximum 3 songs supported for mashup generation');
    }
    
    // Validate each song has required data
    for (const song of songs) {
      if (!song.song_id || !song.storage_path || !song.name) {
        throw new Error(`Invalid song data: song ${song.song_id || 'unknown'} is missing required fields`);
      }
    }
    
    // Phase 1: Audio Analysis
    currentPhase = 'audio_analysis';
    JobStateManager.updateProgress(jobId, 10, 'Starting audio analysis...');
    
    const analyses: AnalysisResult[] = [];
    const analysisErrors: string[] = [];
    
    for (let i = 0; i < songs.length; i++) {
      const song = songs[i];
      const progressBase = 10 + (i * 30); // Distribute 30% progress across all songs
      
      try {
        JobStateManager.updateProgress(jobId, progressBase, `Analyzing "${song.name}"...`);
        
        const analysis = await analyzeSong(song);
        analyses.push(analysis);
        JobStateManager.addAnalysis(jobId, analysis);
        
        console.log(`Successfully analyzed song ${i + 1}/${songs.length}: ${song.name}`);
        
      } catch (analysisError) {
        const errorMsg = `Failed to analyze "${song.name}": ${analysisError.message}`;
        analysisErrors.push(errorMsg);
        console.error(errorMsg);
        
        // If we can't analyze any songs, fail immediately
        if (analyses.length === 0 && i === songs.length - 1) {
          throw new Error(`Could not analyze any songs. Last error: ${analysisError.message}`);
        }
        
        // If we have at least 2 successful analyses, continue
        if (analyses.length >= 2) {
          console.warn(`Continuing with ${analyses.length} successful analyses despite error with "${song.name}"`);
          break;
        }
      }
    }
    
    // Validate we have enough analyses before proceeding
    if (analyses.length < 2) {
      const errorSummary = analysisErrors.length > 0 
        ? `Analysis errors: ${analysisErrors.join('; ')}`
        : 'Unknown analysis errors';
      throw new Error(`Insufficient analyses for mashability scoring: got ${analyses.length}, need at least 2. ${errorSummary}`);
    }
    
    console.log(`Phase 1 complete: Successfully analyzed ${analyses.length}/${songs.length} songs`);
    
    // Phase 2: Mashability Scoring
    currentPhase = 'mashability_scoring';
    JobStateManager.updateProgress(jobId, 50, 'Calculating mashability scores...');
    
    let scores: MashabilityScore[];
    try {
      scores = await calculateMashabilityScores(analyses);
      JobStateManager.setMashabilityScores(jobId, scores);
      console.log(`Phase 2 complete: Calculated ${scores.length} mashability scores for job ${jobId}`);
    } catch (scoringError) {
      console.error(`Mashability scoring failed for job ${jobId}:`, scoringError);
      throw new Error(`Failed to calculate song compatibility: ${scoringError.message}`);
    }
    
    // Phase 3: Creative Masterplan
    currentPhase = 'masterplan_generation';
    JobStateManager.updateProgress(jobId, 65, 'Generating creative masterplan with Claude AI...');
    
    let masterplan: Masterplan;
    try {
      masterplan = await createMasterplan(analyses, scores);
      JobStateManager.setMasterplan(jobId, masterplan);
      console.log(`Phase 3 complete: Generated masterplan "${masterplan.masterplan.title}" for job ${jobId}`);
    } catch (masterplanError) {
      console.error(`Masterplan generation failed for job ${jobId}:`, masterplanError);
      throw new Error(`Failed to generate creative masterplan: ${masterplanError.message}`);
    }
    
    // Phase 4: Audio Rendering
    currentPhase = 'audio_rendering';
    JobStateManager.updateProgress(jobId, 80, 'Rendering final mashup...');
    
    let resultUrl: string;
    try {
      // Use only the songs that were successfully analyzed
      const analyzedSongs = songs.filter(song => 
        analyses.some(analysis => analysis.song_id === song.song_id)
      );

      // Dynamically determine which songs are needed by inspecting the masterplan timeline.
      // This prevents sending unused song data to the rendering service.
      const songIdsInMasterplan = new Set<string>();
      if (masterplan.masterplan && masterplan.masterplan.timeline) {
        masterplan.masterplan.timeline.forEach(entry => {
          if (entry.layers) {
            entry.layers.forEach(layer => {
              if (layer.songId) {
                songIdsInMasterplan.add(layer.songId);
              }
            });
          }
        });
      }

      let songsForMasterplan = analyzedSongs.filter(song => songIdsInMasterplan.has(song.song_id));

      // Fallback for safety: if masterplan is empty or doesn't reference songs, use the first two.
      if (songsForMasterplan.length === 0 && analyzedSongs.length >= 2) {
        console.warn("Masterplan timeline does not reference any analyzed songs. Defaulting to the first two songs used in masterplan creation.");
        songsForMasterplan = analyzedSongs.slice(0, 2);
      }
      
      resultUrl = await renderMashup(masterplan, songsForMasterplan, jobId);
      console.log(`Phase 4 complete: Audio rendering completed for job ${jobId}, result: ${resultUrl}`);
    } catch (renderingError) {
      console.error(`Audio rendering failed for job ${jobId}:`, renderingError);
      throw new Error(`Failed to render final mashup: ${renderingError.message}`);
    }
    
    // Complete the job
    JobStateManager.completeJob(jobId, resultUrl, masterplan);
    
    const totalTime = Date.now() - startTime;
    console.log(`Background processing completed successfully for job ${jobId} in ${Math.round(totalTime / 1000)} seconds`);
    
    // Log any warnings about partial failures
    if (analysisErrors.length > 0) {
      console.warn(`Job ${jobId} completed with warnings: ${analysisErrors.join('; ')}`);
    }
    
  } catch (error) {
    const totalTime = Date.now() - startTime;
    console.error(`Background processing failed for job ${jobId} in phase ${currentPhase} after ${Math.round(totalTime / 1000)} seconds:`, error);
    
    // Provide phase-specific error messages
    let userFriendlyError = error.message;
    
    switch (currentPhase) {
      case 'initialization':
        userFriendlyError = `Setup failed: ${error.message}`;
        break;
      case 'audio_analysis':
        userFriendlyError = `Audio analysis failed: ${error.message}. Please check that your audio files are valid and try again.`;
        break;
      case 'mashability_scoring':
        userFriendlyError = `Compatibility analysis failed: ${error.message}. This may be due to complex audio content.`;
        break;
      case 'masterplan_generation':
        userFriendlyError = `AI masterplan generation failed: ${error.message}. Please try again.`;
        break;
      case 'audio_rendering':
        userFriendlyError = `Audio rendering failed: ${error.message}. This may be due to complex arrangements or large files.`;
        break;
    }
    
    JobStateManager.failJob(jobId, userFriendlyError);
  }
}

Deno.serve(async (req) => {
  // Handle CORS preflight requests
  if (req.method === 'OPTIONS') {
    return new Response('ok', { headers: corsHeaders });
  }

  const requestStart = Date.now();
  let jobId: string | undefined;

  try {
    // Validate request method
    if (req.method !== 'POST') {
      return new Response(
        JSON.stringify({ 
          error: 'Method not allowed',
          details: 'Only POST requests are supported for mashup generation'
        }),
        { headers: { ...corsHeaders, 'Content-Type': 'application/json' }, status: 405 }
      );
    }

    // Parse request body with error handling
    let requestBody: MashupRequest;
    try {
      requestBody = await req.json();
    } catch (parseError) {
      console.error('Failed to parse request body:', parseError);
      return new Response(
        JSON.stringify({ 
          error: 'Invalid request body',
          details: 'Request body must be valid JSON with a "songs" array'
        }),
        { headers: { ...corsHeaders, 'Content-Type': 'application/json' }, status: 400 }
      );
    }

    const { songs } = requestBody;

    // Comprehensive input validation
    if (!songs) {
      return new Response(
        JSON.stringify({ 
          error: 'Missing songs data',
          details: 'Request must include a "songs" array'
        }),
        { headers: { ...corsHeaders, 'Content-Type': 'application/json' }, status: 400 }
      );
    }

    if (!Array.isArray(songs)) {
      return new Response(
        JSON.stringify({ 
          error: 'Invalid songs data',
          details: 'Songs must be an array'
        }),
        { headers: { ...corsHeaders, 'Content-Type': 'application/json' }, status: 400 }
      );
    }

    if (songs.length < 2) {
      return new Response(
        JSON.stringify({ 
          error: 'Insufficient songs',
          details: 'Please provide at least 2 songs for mashup generation'
        }),
        { headers: { ...corsHeaders, 'Content-Type': 'application/json' }, status: 400 }
      );
    }

    if (songs.length > 3) {
      return new Response(
        JSON.stringify({ 
          error: 'Too many songs',
          details: 'Maximum 3 songs supported for mashup generation'
        }),
        { headers: { ...corsHeaders, 'Content-Type': 'application/json' }, status: 400 }
      );
    }

    // Validate each song's data
    const songValidationErrors: string[] = [];
    for (let i = 0; i < songs.length; i++) {
      const song = songs[i];
      const songIndex = i + 1;
      
      if (!song || typeof song !== 'object') {
        songValidationErrors.push(`Song ${songIndex}: must be an object`);
        continue;
      }
      
      if (!song.song_id || typeof song.song_id !== 'string') {
        songValidationErrors.push(`Song ${songIndex}: missing or invalid song_id`);
      }
      
      if (!song.storage_path || typeof song.storage_path !== 'string') {
        songValidationErrors.push(`Song ${songIndex}: missing or invalid storage_path`);
      }
      
      if (!song.name || typeof song.name !== 'string') {
        songValidationErrors.push(`Song ${songIndex}: missing or invalid name`);
      }
      
      // Validate storage path format
      if (song.storage_path && !song.storage_path.includes('/')) {
        songValidationErrors.push(`Song ${songIndex}: storage_path appears to be invalid format`);
      }
    }

    if (songValidationErrors.length > 0) {
      return new Response(
        JSON.stringify({ 
          error: 'Invalid song data',
          details: songValidationErrors.join('; ')
        }),
        { headers: { ...corsHeaders, 'Content-Type': 'application/json' }, status: 400 }
      );
    }

    // Check system capacity (basic rate limiting)
    const currentJobs = JobStateManager.getJobCount();
    const MAX_CONCURRENT_JOBS = 10; // Configurable limit
    
    if (currentJobs >= MAX_CONCURRENT_JOBS) {
      return new Response(
        JSON.stringify({ 
          error: 'System at capacity',
          details: `Too many concurrent mashup jobs (${currentJobs}/${MAX_CONCURRENT_JOBS}). Please try again in a few minutes.`
        }),
        { headers: { ...corsHeaders, 'Content-Type': 'application/json' }, status: 503 }
      );
    }

    // Generate a unique job ID
    jobId = crypto.randomUUID();

    // Create job state with initial status
    let jobState: any;
    try {
      jobState = JobStateManager.createJob(jobId, songs);
    } catch (jobCreationError) {
      console.error(`Failed to create job state for ${jobId}:`, jobCreationError);
      return new Response(
        JSON.stringify({
          error: 'Failed to initialize mashup job',
          details: 'Could not create job tracking. Please try again.'
        }),
        { headers: { ...corsHeaders, 'Content-Type': 'application/json' }, status: 500 }
      );
    }

    console.log(`Created mashup generation job ${jobId} with ${songs.length} songs: ${songs.map(s => s.name).join(', ')}`);

    // Start background processing (fire and forget with enhanced error handling)
    processBackground(jobId, songs).catch(error => {
      console.error(`Background processing error for job ${jobId}:`, error);
      // The error is already handled in processBackground by calling JobStateManager.failJob
    });

    const requestTime = Date.now() - requestStart;
    console.log(`Successfully started mashup job ${jobId} in ${requestTime}ms`);

    // Return job ID immediately for polling
    return new Response(
      JSON.stringify({
        success: true,
        jobId: jobId,
        message: `Mashup job started successfully with ${songs.length} songs`,
        status: jobState.status,
        progress: jobState.progress,
        estimated_duration: '2-5 minutes', // Rough estimate
        songs_count: songs.length
      }),
      { headers: { ...corsHeaders, 'Content-Type': 'application/json' } }
    );

  } catch (error) {
    const requestTime = Date.now() - requestStart;
    console.error(`Error in generate-mashup function after ${requestTime}ms:`, error);
    
    // If we have a job ID, mark it as failed
    if (jobId) {
      try {
        JobStateManager.failJob(jobId, `System error: ${error.message}`);
      } catch (failJobError) {
        console.error(`Failed to mark job ${jobId} as failed:`, failJobError);
      }
    }
    
    // Provide user-friendly error messages based on error type
    let userError = 'An unexpected error occurred while starting mashup generation';
    let statusCode = 500;
    
    if (error.message.includes('network') || error.message.includes('connection')) {
      userError = 'Network connectivity issue. Please check your connection and try again.';
      statusCode = 503;
    } else if (error.message.includes('timeout')) {
      userError = 'Request timed out. Please try again.';
      statusCode = 408;
    } else if (error.message.includes('capacity') || error.message.includes('limit')) {
      userError = 'System is currently at capacity. Please try again in a few minutes.';
      statusCode = 503;
    }
    
    return new Response(
      JSON.stringify({
        error: userError,
        details: error.message,
        timestamp: new Date().toISOString(),
        ...(jobId && { jobId })
      }),
      { headers: { ...corsHeaders, 'Content-Type': 'application/json' }, status: statusCode }
    );
  }
});<|MERGE_RESOLUTION|>--- conflicted
+++ resolved
@@ -344,10 +344,7 @@
         {
           method: 'POST',
           body: JSON.stringify({
-<<<<<<< HEAD
-
-=======
->>>>>>> 7b6fb6ac
+
             file_url: data.signedUrl,
             song_id: song.song_id
           }),
