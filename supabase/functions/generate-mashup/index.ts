import { JobStateManager, Song, AnalysisResult, MashabilityScore, Masterplan } from '../_shared/jobStateManager.ts';
import { corsHeaders, tunnelBypassHeaders } from '../_shared/cors.ts';
import { createClient } from 'https://esm.sh/@supabase/supabase-js@2';

interface MashupRequest {
  songs: Song[];
}

// Service endpoints from environment variables
const SERVICE_ENDPOINTS = {
  analysis: Deno.env.get('ANALYSIS_API_URL') || 'http://localhost:8000',
  scoring: Deno.env.get('SCORING_API_URL') || 'http://localhost:8002', 
  orchestrator: Deno.env.get('ORCHESTRATOR_API_URL') || 'http://localhost:8003',
  processing: Deno.env.get('PROCESSING_API_URL') || 'http://localhost:8001',
  separation: Deno.env.get('SEPARATION_API_URL') || 'http://localhost:8004'
};

// Retry configuration
const RETRY_CONFIG = {
  maxRetries: 3,
  baseDelay: 1000, // 1 second
  maxDelay: 10000, // 10 seconds
  backoffMultiplier: 2
};

// Timeout configuration - different timeouts for different operations
const TIMEOUT_CONFIG = {
  analysis: 45000,    // 45 seconds for audio analysis
  scoring: 30000,     // 30 seconds for mashability scoring
  orchestrator: 60000, // 60 seconds for Claude AI masterplan
  processing: 300000,  // 5 minutes for audio rendering
  download: 30000     // 30 seconds for file downloads
};

// Service availability tracking
const SERVICE_STATUS = {
  analysis: { available: true, lastCheck: Date.now(), failures: 0 },
  scoring: { available: true, lastCheck: Date.now(), failures: 0 },
  orchestrator: { available: true, lastCheck: Date.now(), failures: 0 },
  processing: { available: true, lastCheck: Date.now(), failures: 0 },
  separation: { available: true, lastCheck: Date.now(), failures: 0 }
};

const MAX_SERVICE_FAILURES = 3;
const SERVICE_RECOVERY_TIME = 5 * 60 * 1000; // 5 minutes

// Initialize Supabase client
const supabaseUrl = Deno.env.get('SUPABASE_URL')!;
const supabaseKey = Deno.env.get('SUPABASE_SERVICE_ROLE_KEY')!;
const supabase = createClient(supabaseUrl, supabaseKey);

/**
 * Enhanced error classification for better error handling
 */
function classifyError(error: Error): {
  type: 'network' | 'timeout' | 'service_unavailable' | 'invalid_data' | 'system' | 'unknown';
  recoverable: boolean;
  shouldRetry: boolean;
} {
  const message = error.message.toLowerCase();
  
  if (message.includes('timeout') || message.includes('aborted')) {
    return { type: 'timeout', recoverable: true, shouldRetry: true };
  }
  
  if (message.includes('network') || message.includes('connection') || message.includes('fetch')) {
    return { type: 'network', recoverable: true, shouldRetry: true };
  }
  
  if (message.includes('503') || message.includes('502') || message.includes('unavailable')) {
    return { type: 'service_unavailable', recoverable: true, shouldRetry: true };
  }
  
  if (message.includes('400') || message.includes('invalid') || message.includes('corrupt')) {
    return { type: 'invalid_data', recoverable: false, shouldRetry: false };
  }
  
  if (message.includes('500') || message.includes('internal')) {
    return { type: 'system', recoverable: true, shouldRetry: true };
  }
  
  return { type: 'unknown', recoverable: true, shouldRetry: true };
}

/**
 * Check if a service is available based on recent failure history
 */
function isServiceAvailable(serviceName: keyof typeof SERVICE_STATUS): boolean {
  const status = SERVICE_STATUS[serviceName];
  const now = Date.now();
  
  // If service has failed too many times recently, check if recovery time has passed
  if (!status.available) {
    if (now - status.lastCheck > SERVICE_RECOVERY_TIME) {
      // Reset service status after recovery time
      status.available = true;
      status.failures = 0;
      console.log(`Service ${serviceName} marked as available after recovery period`);
    }
  }
  
  return status.available;
}

/**
 * Mark a service as failed and update availability status
 */
function markServiceFailure(serviceName: keyof typeof SERVICE_STATUS, error: Error): void {
  const status = SERVICE_STATUS[serviceName];
  status.failures++;
  status.lastCheck = Date.now();
  
  if (status.failures >= MAX_SERVICE_FAILURES) {
    status.available = false;
    console.warn(`Service ${serviceName} marked as unavailable after ${status.failures} failures`);
  }
  
  console.warn(`Service ${serviceName} failure ${status.failures}/${MAX_SERVICE_FAILURES}: ${error.message}`);
}

/**
 * Mark a service as successful and reset failure count
 */
function markServiceSuccess(serviceName: keyof typeof SERVICE_STATUS): void {
  const status = SERVICE_STATUS[serviceName];
  if (status.failures > 0) {
    console.log(`Service ${serviceName} recovered after ${status.failures} failures`);
  }
  status.failures = 0;
  status.available = true;
  status.lastCheck = Date.now();
}

/**
 * Enhanced retry utility with exponential backoff and error classification
 */
async function retryWithBackoff<T>(
  operation: () => Promise<T>,
  context: string,
  serviceName?: keyof typeof SERVICE_STATUS,
  maxRetries = RETRY_CONFIG.maxRetries
): Promise<T> {
  let lastError: Error;
  
  // Check service availability before attempting
  if (serviceName && !isServiceAvailable(serviceName)) {
    throw new Error(`Service ${serviceName} is currently unavailable. Please try again later.`);
  }
  
  for (let attempt = 0; attempt <= maxRetries; attempt++) {
    try {
      const result = await operation();
      
      // Mark service as successful if specified
      if (serviceName) {
        markServiceSuccess(serviceName);
      }
      
      return result;
    } catch (error) {
      lastError = error as Error;
      const errorInfo = classifyError(lastError);
      
      // Mark service failure if specified
      if (serviceName) {
        markServiceFailure(serviceName, lastError);
      }
      
      // Don't retry if error is not recoverable
      if (!errorInfo.shouldRetry) {
        console.error(`${context} failed with non-recoverable error:`, lastError.message);
        throw lastError;
      }
      
      if (attempt === maxRetries) {
        console.error(`${context} failed after ${maxRetries + 1} attempts:`, lastError);
        throw new Error(`${context} failed after ${maxRetries + 1} attempts: ${lastError.message}`);
      }
      
      const delay = Math.min(
        RETRY_CONFIG.baseDelay * Math.pow(RETRY_CONFIG.backoffMultiplier, attempt),
        RETRY_CONFIG.maxDelay
      );
      
      console.warn(`${context} attempt ${attempt + 1} failed (${errorInfo.type}), retrying in ${delay}ms:`, lastError.message);
      await new Promise(resolve => setTimeout(resolve, delay));
    }
  }
  
  throw lastError!;
}

/**
 * Enhanced HTTP request with dynamic timeout and comprehensive error handling
 */
async function makeServiceRequest(
  url: string, 
  options: RequestInit, 
  timeoutMs?: number,
  serviceName?: keyof typeof SERVICE_STATUS
): Promise<Response> {
  const controller = new AbortController();
  const timeout = timeoutMs || TIMEOUT_CONFIG.analysis; // Default timeout
  const timeoutId = setTimeout(() => controller.abort(), timeout);
  
  try {
    console.log(`Making request to ${url} with ${timeout}ms timeout`);
    
    const response = await fetch(url, {
      ...options,
      signal: controller.signal,
      headers: {
        'Content-Type': 'application/json',
        ...tunnelBypassHeaders,
        ...options.headers
      }
    });
    
    if (!response.ok) {
      let errorMessage = `HTTP ${response.status}: ${response.statusText}`;
      
      // Try to get more detailed error information from response body
      try {
        const errorBody = await response.text();
        if (errorBody) {
          const parsedError = JSON.parse(errorBody);
          if (parsedError.error || parsedError.message) {
            errorMessage += ` - ${parsedError.error || parsedError.message}`;
          }
        }
      } catch (parseError) {
        // Ignore JSON parse errors, use basic error message
      }
      
      throw new Error(errorMessage);
    }
    
    console.log(`Successfully received response from ${url}`);
    return response;
    
  } catch (error) {
    if (error.name === 'AbortError') {
      throw new Error(`Request to ${url} timed out after ${timeout}ms`);
    }
    
    // Enhance error message with context
    const enhancedError = new Error(`Service request failed: ${error.message}`);
    enhancedError.stack = error.stack;
    throw enhancedError;
    
  } finally {
    clearTimeout(timeoutId);
  }
}

/**
 * Graceful degradation handler for when services are unavailable
 */
function handleServiceUnavailable(serviceName: string, fallbackMessage?: string): never {
  const message = fallbackMessage || `The ${serviceName} service is currently unavailable. Please try again in a few minutes.`;
  throw new Error(message);
}

/**
 * Download audio file from Supabase storage and convert to base64 with enhanced error handling
 */
async function downloadAndEncodeAudio(storagePath: string): Promise<string> {
  try {
    console.log(`Downloading audio file from storage: ${storagePath}`);
    
    const { data, error } = await supabase.storage
      .from('mashups')
      .download(storagePath);
      
    if (error) {
      console.error(`Storage download error for ${storagePath}:`, error);
      
      if (error.message.includes('not found') || error.message.includes('404')) {
        throw new Error(`Audio file not found in storage: ${storagePath}. Please ensure the file was uploaded correctly.`);
      }
      
      if (error.message.includes('unauthorized') || error.message.includes('403')) {
        throw new Error(`Access denied to audio file: ${storagePath}. Please check file permissions.`);
      }
      
      throw new Error(`Failed to download audio file from storage: ${error.message}`);
    }
    
    if (!data) {
      throw new Error(`No data received for audio file: ${storagePath}`);
    }
    
    console.log(`Successfully downloaded audio file: ${storagePath} (${Math.round(data.size / 1024)}KB)`);
    
    const arrayBuffer = await data.arrayBuffer();
    const uint8Array = new Uint8Array(arrayBuffer);
    const base64 = btoa(String.fromCharCode(...uint8Array));
    
    console.log(`Successfully encoded audio file to base64: ${base64.length} characters`);
    return base64;
    
  } catch (error) {
    console.error(`Error downloading and encoding audio file ${storagePath}:`, error);
    
    // Re-throw with enhanced error message
    if (error.message.includes('Failed to download') || error.message.includes('not found')) {
      throw error; // Already has good error message
    }
    
    throw new Error(`Failed to process audio file ${storagePath}: ${error.message}`);
  }
}

/**
 * Call audio analysis service for a single song with comprehensive error handling
 */
async function analyzeSong(song: Song): Promise<AnalysisResult> {
  if (!isServiceAvailable('analysis')) {
    handleServiceUnavailable('audio analysis', 
      'The audio analysis service is temporarily unavailable. Please try again in a few minutes.');
  }
  
  return retryWithBackoff(async () => {
    try {
      console.log(`Starting analysis for song: ${song.name} (${song.song_id})`);
      
      // Validate song data
      if (!song.storage_path || !song.song_id) {
        throw new Error(`Invalid song data: missing storage_path or song_id for ${song.name}`);
      }
      
      // Create a short-lived signed URL to pass to the analysis service.
      // This avoids loading the entire file into this function's memory.
      const { data, error: urlError } = await supabase.storage
        .from('mashups')
        .createSignedUrl(song.storage_path, 60); // 60-second validity

      if (urlError) {
        throw new Error(`Failed to create signed URL for ${song.storage_path}: ${urlError.message}`);
      }
      
      const response = await makeServiceRequest(
        `${SERVICE_ENDPOINTS.analysis}/analyze`, 
        {
          method: 'POST',
          body: JSON.stringify({
<<<<<<< HEAD
            audio_data: audioData,
=======
            file_url: data.signedUrl,
>>>>>>> abf5a465
            song_id: song.song_id
          }),
          headers: {
            'Authorization': `Bearer ${supabaseKey}`
          }
        },
        TIMEOUT_CONFIG.analysis,
        'analysis'
      );
      
      const result = await response.json();
      
      // Validate analysis service response
      if (!result) {
        throw new Error('Empty response from analysis service');
      }
      
      if (!result.success) {
        const errorMsg = result.error || result.message || 'Unknown analysis error';
        throw new Error(`Analysis service error: ${errorMsg}`);
      }
      
      // Validate required analysis fields
      if (!result.analysis || !result.analysis.rhythmic || !result.analysis.harmonic) {
        throw new Error('Invalid analysis response: missing required analysis data');
      }
      
      const analysis = result.analysis;
      
      // Validate specific required fields
      if (typeof analysis.rhythmic.bpm !== 'number' || analysis.rhythmic.bpm <= 0) {
        throw new Error('Invalid analysis response: invalid or missing BPM data');
      }
      
      if (!analysis.harmonic.key || typeof analysis.harmonic.key !== 'string') {
        throw new Error('Invalid analysis response: invalid or missing key data');
      }
      
      console.log(`Successfully analyzed song ${song.name}: BPM=${analysis.rhythmic.bpm}, Key=${analysis.harmonic.key}`);
      
      return {
        song_id: song.song_id,
        tempo: analysis.rhythmic.bpm,
        key: analysis.harmonic.key,
        energy: analysis.rhythmic.beat_confidence || 0.5,
        spectral_characteristics: analysis.spectral || {}
      };
      
    } catch (error) {
      console.error(`Analysis failed for song ${song.name} (${song.song_id}):`, error);
      
      // Provide more specific error messages
      if (error.message.includes('timeout')) {
        throw new Error(`Audio analysis timed out for "${song.name}". The file may be too large or complex to analyze.`);
      }
      
      if (error.message.includes('Invalid song data')) {
        throw error; // Already has good error message
      }
      
      throw new Error(`Failed to analyze "${song.name}": ${error.message}`);
    }
  }, `Audio analysis for ${song.name}`, 'analysis');
}

/**
 * Call mashability scoring service with comprehensive error handling
 */
async function calculateMashabilityScores(analyses: AnalysisResult[]): Promise<MashabilityScore[]> {
  // Validate minimum required analyses
  if (!analyses || analyses.length < 2) {
    throw new Error('At least 2 song analyses are required for mashability scoring');
  }

  // Validate that all analyses have required fields
  for (const analysis of analyses) {
    if (!analysis.song_id || typeof analysis.tempo !== 'number' || !analysis.key) {
      throw new Error(`Invalid analysis data for song ${analysis.song_id}: missing required fields (tempo, key)`);
    }
    
    if (!analysis.spectral_characteristics) {
      throw new Error(`Invalid analysis data for song ${analysis.song_id}: missing spectral characteristics`);
    }
  }

  if (!isServiceAvailable('scoring')) {
    handleServiceUnavailable('mashability scoring', 
      'The mashability scoring service is temporarily unavailable. Please try again in a few minutes.');
  }

  return retryWithBackoff(async () => {
    try {
      console.log(`Calculating mashability scores for ${analyses.length} songs`);
      
      const scores: MashabilityScore[] = [];
      const expectedPairs = (analyses.length * (analyses.length - 1)) / 2;
      
      console.log(`Will calculate ${expectedPairs} song pair compatibility scores`);
      
      // Calculate scores for all pairs
      for (let i = 0; i < analyses.length; i++) {
        for (let j = i + 1; j < analyses.length; j++) {
          const analysis1 = analyses[i];
          const analysis2 = analyses[j];
          
          try {
            console.log(`Calculating compatibility between songs ${analysis1.song_id} and ${analysis2.song_id}`);
            
            const requestBody = {
              song1_analysis: {
                harmonic: { key: analysis1.key, chord_complexity: 0.5 },
                rhythmic: { 
                  bpm: analysis1.tempo, 
                  beat_confidence: analysis1.energy, 
                  groove_stability: 0.5, 
                  swing_factor: 0.0 
                },
                spectral: analysis1.spectral_characteristics,
                vocal: { vocal_presence: 0.5 }
              },
              song2_analysis: {
                harmonic: { key: analysis2.key, chord_complexity: 0.5 },
                rhythmic: { 
                  bpm: analysis2.tempo, 
                  beat_confidence: analysis2.energy, 
                  groove_stability: 0.5, 
                  swing_factor: 0.0 
                },
                spectral: analysis2.spectral_characteristics,
                vocal: { vocal_presence: 0.5 }
              }
            };
            
            const response = await makeServiceRequest(
              `${SERVICE_ENDPOINTS.scoring}/calculate-mashability`, 
              {
                method: 'POST',
                body: JSON.stringify(requestBody)
              },
              TIMEOUT_CONFIG.scoring,
              'scoring'
            );
            
            const result = await response.json();
            
            // Validate scoring service response
            if (!result) {
              throw new Error('Empty response from scoring service');
            }
            
            if (typeof result.overall_score !== 'number') {
              throw new Error(`Invalid scoring response: missing or invalid overall_score (got ${typeof result.overall_score})`);
            }
            
            if (result.overall_score < 0 || result.overall_score > 100) {
              throw new Error(`Invalid scoring response: overall_score out of range (${result.overall_score})`);
            }
            
            console.log(`Compatibility score for ${analysis1.song_id}-${analysis2.song_id}: ${result.overall_score}`);
            
            scores.push({
              song_pair: [analysis1.song_id, analysis2.song_id],
              score: result.overall_score,
              compatibility_factors: result.compatibility_breakdown || {}
            });
            
          } catch (pairError) {
            console.error(`Failed to calculate mashability score for songs ${analysis1.song_id} and ${analysis2.song_id}:`, pairError);
            
            // Provide specific error context
            if (pairError.message.includes('timeout')) {
              throw new Error(`Mashability scoring timed out for song pair ${analysis1.song_id}-${analysis2.song_id}. Please try again.`);
            }
            
            throw new Error(`Mashability scoring failed for song pair ${analysis1.song_id}-${analysis2.song_id}: ${pairError.message}`);
          }
        }
      }
      
      // Validate that we got scores for all expected pairs
      if (scores.length !== expectedPairs) {
        throw new Error(`Expected ${expectedPairs} mashability scores but got ${scores.length}. Some song pairs failed to score.`);
      }
      
      console.log(`Successfully calculated ${scores.length} mashability scores`);
      return scores;
      
    } catch (error) {
      console.error('Mashability scoring failed:', error);
      
      if (error.message.includes('Invalid analysis data')) {
        throw error; // Already has good error message
      }
      
      throw new Error(`Mashability scoring failed: ${error.message}`);
    }
  }, 'Mashability scoring', 'scoring');
}

/**
 * Call Claude AI orchestrator service to create masterplan with comprehensive error handling
 */
async function createMasterplan(analyses: AnalysisResult[], scores: MashabilityScore[]): Promise<Masterplan> {
  if (!isServiceAvailable('orchestrator')) {
    handleServiceUnavailable('Claude AI orchestrator', 
      'The AI masterplan generation service is temporarily unavailable. Please try again in a few minutes.');
  }
  
  return retryWithBackoff(async () => {
    try {
      console.log(`Creating masterplan with ${analyses.length} analyses and ${scores.length} scores`);
      
      // Validate input data
      if (!analyses || analyses.length < 2) {
        throw new Error('At least 2 song analyses are required for masterplan creation');
      }
      
      if (!scores || scores.length === 0) {
        throw new Error('At least 1 mashability score is required for masterplan creation');
      }
      
      // Use the first two analyses for the masterplan
      const song1Analysis = analyses[0];
      const song2Analysis = analyses[1];
      
      // Find the mashability score for these two songs
      const mashabilityScore = scores.find(s => 
        (s.song_pair[0] === song1Analysis.song_id && s.song_pair[1] === song2Analysis.song_id) ||
        (s.song_pair[1] === song1Analysis.song_id && s.song_pair[0] === song2Analysis.song_id)
      );
      
      if (!mashabilityScore) {
        console.warn(`No mashability score found for songs ${song1Analysis.song_id} and ${song2Analysis.song_id}, using default`);
      }
      
      console.log(`Creating masterplan for songs ${song1Analysis.song_id} and ${song2Analysis.song_id} with compatibility score ${mashabilityScore?.score || 75}`);
      
      const requestBody = {
        song1_analysis: {
          harmonic: { key: song1Analysis.key, chord_complexity: 0.5 },
          rhythmic: { 
            bpm: song1Analysis.tempo, 
            beat_confidence: song1Analysis.energy, 
            groove_stability: 0.5, 
            swing_factor: 0.0 
          },
          spectral: song1Analysis.spectral_characteristics,
          vocal: { vocal_presence: 0.5 }
        },
        song2_analysis: {
          harmonic: { key: song2Analysis.key, chord_complexity: 0.5 },
          rhythmic: { 
            bpm: song2Analysis.tempo, 
            beat_confidence: song2Analysis.energy, 
            groove_stability: 0.5, 
            swing_factor: 0.0 
          },
          spectral: song2Analysis.spectral_characteristics,
          vocal: { vocal_presence: 0.5 }
        },
        mashability_score: mashabilityScore || { overall_score: 75, compatibility_breakdown: {} },
        user_preferences: {}
      };
      
      const response = await makeServiceRequest(
        `${SERVICE_ENDPOINTS.orchestrator}/create-masterplan`, 
        {
          method: 'POST',
          body: JSON.stringify(requestBody)
        },
        TIMEOUT_CONFIG.orchestrator,
        'orchestrator'
      );
      
      const result = await response.json();
      
      // Validate masterplan response
      if (!result) {
        throw new Error('Empty response from Claude AI orchestrator service');
      }
      
      if (!result.creative_vision || typeof result.creative_vision !== 'string') {
        throw new Error('Invalid masterplan response: missing or invalid creative_vision');
      }
      
      if (!result.masterplan || typeof result.masterplan !== 'object') {
        throw new Error('Invalid masterplan response: missing or invalid masterplan object');
      }
      
      const masterplan = result.masterplan;
      
      // Validate required masterplan fields
      if (!masterplan.title || typeof masterplan.title !== 'string') {
        throw new Error('Invalid masterplan response: missing or invalid title');
      }
      
      if (!masterplan.timeline || !Array.isArray(masterplan.timeline)) {
        throw new Error('Invalid masterplan response: missing or invalid timeline');
      }
      
      if (masterplan.timeline.length === 0) {
        throw new Error('Invalid masterplan response: empty timeline');
      }
      
      // Validate timeline entries
      for (let i = 0; i < masterplan.timeline.length; i++) {
        const entry = masterplan.timeline[i];
        if (typeof entry.time_start_sec !== 'number' || typeof entry.duration_sec !== 'number') {
          throw new Error(`Invalid masterplan response: timeline entry ${i} missing time information`);
        }
      }
      
      console.log(`Successfully created masterplan: "${masterplan.title}" with ${masterplan.timeline.length} timeline entries`);
      
      return result as Masterplan;
      
    } catch (error) {
      console.error('Masterplan creation failed:', error);
      
      if (error.message.includes('timeout')) {
        throw new Error('Claude AI masterplan generation timed out. The AI may be processing complex musical relationships. Please try again.');
      }
      
      if (error.message.includes('Invalid masterplan response')) {
        throw error; // Already has good error message
      }
      
      throw new Error(`Failed to create masterplan: ${error.message}`);
    }
  }, 'Claude AI masterplan creation', 'orchestrator');
}

/**
 * Call audio processing service to render the final mashup with comprehensive error handling
 */
async function renderMashup(masterplan: Masterplan, songs: Song[], jobId: string): Promise<string> {
  if (!isServiceAvailable('processing')) {
    handleServiceUnavailable('audio processing', 
      'The audio rendering service is temporarily unavailable. Please try again in a few minutes.');
  }
  
  return retryWithBackoff(async () => {
    try {
      console.log(`Starting audio rendering for job ${jobId} with ${songs.length} songs`);
      
      // Validate input data
      if (!masterplan || !masterplan.masterplan || !masterplan.masterplan.timeline) {
        throw new Error('Invalid masterplan data for audio rendering');
      }
      
      if (!songs || songs.length === 0) {
        throw new Error('No songs provided for audio rendering');
      }
      
      // Prepare song data with analysis results from job state
      const jobState = JobStateManager.getJob(jobId);
      if (!jobState) {
        throw new Error(`Job state not found for job ${jobId}`);
      }
      
      const songsWithAnalysis = songs.map(song => {
        const analysis = jobState.analyses?.find(a => a.song_id === song.song_id);
        if (!analysis) {
          console.warn(`No analysis found for song ${song.song_id}, using defaults`);
        }
        
        return {
          song_id: song.song_id,
          storage_path: song.storage_path,
          analysis: analysis ? {
            harmonic: { key: analysis.key, chord_complexity: 0.5 },
            rhythmic: { 
              bpm: analysis.tempo, 
              beat_confidence: analysis.energy, 
              groove_stability: 0.5, 
              swing_factor: 0.0 
            },
            spectral: analysis.spectral_characteristics,
            vocal: { vocal_presence: 0.5 }
          } : {
            harmonic: { key: 'C', chord_complexity: 0.5 },
            rhythmic: { bpm: 120, beat_confidence: 0.5, groove_stability: 0.5, swing_factor: 0.0 },
            spectral: {},
            vocal: { vocal_presence: 0.5 }
          }
        };
      });
      
      console.log(`Prepared ${songsWithAnalysis.length} songs with analysis data for rendering`);
      
      const requestBody = {
        masterplan: {
          timeline: masterplan.masterplan.timeline,
          global_settings: masterplan.masterplan.global
        },
        songs: songsWithAnalysis,
        job_id: jobId
      };
      
      const response = await makeServiceRequest(
        `${SERVICE_ENDPOINTS.processing}/execute-masterplan`, 
        {
          method: 'POST',
          body: JSON.stringify(requestBody)
        },
        TIMEOUT_CONFIG.processing,
        'processing'
      );
      
      // Handle streaming response from processing service
      const reader = response.body?.getReader();
      if (!reader) {
        throw new Error('No response body from processing service - streaming not supported');
      }
      
      let finalStoragePath = '';
      let lastProgress = 80; // Start from 80% since we're in the rendering phase
      let hasReceivedData = false;
      
      try {
        const decoder = new TextDecoder();
        let buffer = '';
        const startTime = Date.now();
        
        while (true) {
          const { done, value } = await reader.read();
          if (done) break;
          
          hasReceivedData = true;
          buffer += decoder.decode(value, { stream: true });
          const lines = buffer.split('\n');
          
          // Keep the last incomplete line in the buffer
          buffer = lines.pop() || '';
          
          for (const line of lines) {
            if (line.trim() === '') continue;
            
            if (line.startsWith('data: ')) {
              try {
                const data = JSON.parse(line.slice(6));
                
                // Handle errors from processing service
                if (data.error) {
                  console.error(`Processing service error: ${data.error}`);
                  throw new Error(`Audio rendering failed: ${data.error}`);
                }
                
                // Handle progress updates
                if (data.progress !== undefined && data.message) {
                  // Map processing service progress (0-100) to our job progress (80-100)
                  const mappedProgress = Math.min(100, 80 + (data.progress * 0.2));
                  lastProgress = mappedProgress;
                  
                  console.log(`Rendering progress: ${data.progress}% - ${data.message}`);
                  JobStateManager.updateProgress(jobId, mappedProgress, data.message);
                }
                
                // Handle completion with storage path
                if (data.storage_path) {
                  finalStoragePath = data.storage_path;
                  console.log(`Audio rendering completed, file stored at: ${finalStoragePath}`);
                }
                
                // Handle stem separation progress specifically
                if (data.message && data.message.includes('Separating stems')) {
                  console.log(`Stem separation in progress: ${data.message}`);
                }
                
                // Handle warnings (non-fatal issues)
                if (data.warning) {
                  console.warn(`Processing service warning: ${data.warning}`);
                }
                
              } catch (parseError) {
                // Log but don't fail on JSON parse errors - some lines might not be JSON
                console.warn(`Failed to parse streaming response line: ${line}`, parseError);
              }
            }
          }
          
          // Check for timeout during streaming
          const elapsed = Date.now() - startTime;
          if (elapsed > TIMEOUT_CONFIG.processing) {
            throw new Error(`Audio rendering timed out after ${Math.round(elapsed / 1000)} seconds`);
          }
        }
        
        // Process any remaining buffer content
        if (buffer.trim() && buffer.startsWith('data: ')) {
          try {
            const data = JSON.parse(buffer.slice(6));
            if (data.storage_path) {
              finalStoragePath = data.storage_path;
            }
            if (data.error) {
              throw new Error(`Audio rendering failed: ${data.error}`);
            }
          } catch (parseError) {
            console.warn(`Failed to parse final buffer content: ${buffer}`, parseError);
          }
        }
        
      } catch (streamError) {
        console.error(`Error reading streaming response: ${streamError}`);
        
        if (streamError.message.includes('timeout')) {
          throw streamError; // Already has good error message
        }
        
        throw new Error(`Failed to process streaming response: ${streamError.message}`);
      } finally {
        reader.releaseLock();
      }
      
      // Validate that we received data from the stream
      if (!hasReceivedData) {
        throw new Error('No data received from processing service - the service may be unresponsive');
      }
      
      // Validate that we received a final storage path
      if (!finalStoragePath) {
        throw new Error('Audio rendering completed but no storage path was returned from processing service');
      }
      
      // Verify the file was actually uploaded by checking if it exists
      try {
        const pathParts = finalStoragePath.split('/');
        const fileName = pathParts.pop();
        const folderPath = pathParts.join('/');
        
        const { data, error } = await supabase.storage
          .from('mashups')
          .list(folderPath || '');
          
        if (error) {
          console.warn(`Could not verify file upload: ${error.message}`);
        } else {
          const fileExists = data?.some(file => file.name === fileName);
          if (!fileExists) {
            throw new Error(`Rendered audio file not found in storage: ${finalStoragePath}`);
          }
          
          console.log(`Successfully verified rendered file exists in storage: ${finalStoragePath}`);
        }
      } catch (verificationError) {
        console.warn(`File verification failed: ${verificationError.message}`);
        // Don't fail the entire process for verification errors, but log it
      }
      
      console.log(`Audio rendering successfully completed for job ${jobId}`);
      return finalStoragePath;
      
    } catch (error) {
      console.error(`Audio rendering failed for job ${jobId}:`, error);
      
      if (error.message.includes('timeout')) {
        throw new Error(`Audio rendering timed out. This can happen with complex mashups or large audio files. Please try again with shorter songs or simpler arrangements.`);
      }
      
      if (error.message.includes('Invalid masterplan data')) {
        throw error; // Already has good error message
      }
      
      throw new Error(`Audio rendering failed: ${error.message}`);
    }
  }, 'Audio rendering', 'processing');
}

/**
 * Background processing chain that orchestrates all services with comprehensive error handling
 */
async function processBackground(jobId: string, songs: Song[]) {
  const startTime = Date.now();
  let currentPhase = 'initialization';
  
  try {
    console.log(`Starting background processing for job ${jobId} with ${songs.length} songs`);
    
    // Validate input data
    if (!songs || songs.length < 2) {
      throw new Error('At least 2 songs are required for mashup generation');
    }
    
    if (songs.length > 3) {
      throw new Error('Maximum 3 songs supported for mashup generation');
    }
    
    // Validate each song has required data
    for (const song of songs) {
      if (!song.song_id || !song.storage_path || !song.name) {
        throw new Error(`Invalid song data: song ${song.song_id || 'unknown'} is missing required fields`);
      }
    }
    
    // Phase 1: Audio Analysis
    currentPhase = 'audio_analysis';
    JobStateManager.updateProgress(jobId, 10, 'Starting audio analysis...');
    
    const analyses: AnalysisResult[] = [];
    const analysisErrors: string[] = [];
    
    for (let i = 0; i < songs.length; i++) {
      const song = songs[i];
      const progressBase = 10 + (i * 30); // Distribute 30% progress across all songs
      
      try {
        JobStateManager.updateProgress(jobId, progressBase, `Analyzing "${song.name}"...`);
        
        const analysis = await analyzeSong(song);
        analyses.push(analysis);
        JobStateManager.addAnalysis(jobId, analysis);
        
        console.log(`Successfully analyzed song ${i + 1}/${songs.length}: ${song.name}`);
        
      } catch (analysisError) {
        const errorMsg = `Failed to analyze "${song.name}": ${analysisError.message}`;
        analysisErrors.push(errorMsg);
        console.error(errorMsg);
        
        // If we can't analyze any songs, fail immediately
        if (analyses.length === 0 && i === songs.length - 1) {
          throw new Error(`Could not analyze any songs. Last error: ${analysisError.message}`);
        }
        
        // If we have at least 2 successful analyses, continue
        if (analyses.length >= 2) {
          console.warn(`Continuing with ${analyses.length} successful analyses despite error with "${song.name}"`);
          break;
        }
      }
    }
    
    // Validate we have enough analyses before proceeding
    if (analyses.length < 2) {
      const errorSummary = analysisErrors.length > 0 
        ? `Analysis errors: ${analysisErrors.join('; ')}`
        : 'Unknown analysis errors';
      throw new Error(`Insufficient analyses for mashability scoring: got ${analyses.length}, need at least 2. ${errorSummary}`);
    }
    
    console.log(`Phase 1 complete: Successfully analyzed ${analyses.length}/${songs.length} songs`);
    
    // Phase 2: Mashability Scoring
    currentPhase = 'mashability_scoring';
    JobStateManager.updateProgress(jobId, 50, 'Calculating mashability scores...');
    
    let scores: MashabilityScore[];
    try {
      scores = await calculateMashabilityScores(analyses);
      JobStateManager.setMashabilityScores(jobId, scores);
      console.log(`Phase 2 complete: Calculated ${scores.length} mashability scores for job ${jobId}`);
    } catch (scoringError) {
      console.error(`Mashability scoring failed for job ${jobId}:`, scoringError);
      throw new Error(`Failed to calculate song compatibility: ${scoringError.message}`);
    }
    
    // Phase 3: Creative Masterplan
    currentPhase = 'masterplan_generation';
    JobStateManager.updateProgress(jobId, 65, 'Generating creative masterplan with Claude AI...');
    
    let masterplan: Masterplan;
    try {
      masterplan = await createMasterplan(analyses, scores);
      JobStateManager.setMasterplan(jobId, masterplan);
      console.log(`Phase 3 complete: Generated masterplan "${masterplan.masterplan.title}" for job ${jobId}`);
    } catch (masterplanError) {
      console.error(`Masterplan generation failed for job ${jobId}:`, masterplanError);
      throw new Error(`Failed to generate creative masterplan: ${masterplanError.message}`);
    }
    
    // Phase 4: Audio Rendering
    currentPhase = 'audio_rendering';
    JobStateManager.updateProgress(jobId, 80, 'Rendering final mashup...');
    
    let resultUrl: string;
    try {
      // Use only the songs that were successfully analyzed
      const analyzedSongs = songs.filter(song => 
        analyses.some(analysis => analysis.song_id === song.song_id)
      );

      // Dynamically determine which songs are needed by inspecting the masterplan timeline.
      // This prevents sending unused song data to the rendering service.
      const songIdsInMasterplan = new Set<string>();
      if (masterplan.masterplan && masterplan.masterplan.timeline) {
        masterplan.masterplan.timeline.forEach(entry => {
          if (entry.layers) {
            entry.layers.forEach(layer => {
              if (layer.songId) {
                songIdsInMasterplan.add(layer.songId);
              }
            });
          }
        });
      }

      let songsForMasterplan = analyzedSongs.filter(song => songIdsInMasterplan.has(song.song_id));

      // Fallback for safety: if masterplan is empty or doesn't reference songs, use the first two.
      if (songsForMasterplan.length === 0 && analyzedSongs.length >= 2) {
        console.warn("Masterplan timeline does not reference any analyzed songs. Defaulting to the first two songs used in masterplan creation.");
        songsForMasterplan = analyzedSongs.slice(0, 2);
      }
      
      resultUrl = await renderMashup(masterplan, songsForMasterplan, jobId);
      console.log(`Phase 4 complete: Audio rendering completed for job ${jobId}, result: ${resultUrl}`);
    } catch (renderingError) {
      console.error(`Audio rendering failed for job ${jobId}:`, renderingError);
      throw new Error(`Failed to render final mashup: ${renderingError.message}`);
    }
    
    // Complete the job
    JobStateManager.completeJob(jobId, resultUrl, masterplan);
    
    const totalTime = Date.now() - startTime;
    console.log(`Background processing completed successfully for job ${jobId} in ${Math.round(totalTime / 1000)} seconds`);
    
    // Log any warnings about partial failures
    if (analysisErrors.length > 0) {
      console.warn(`Job ${jobId} completed with warnings: ${analysisErrors.join('; ')}`);
    }
    
  } catch (error) {
    const totalTime = Date.now() - startTime;
    console.error(`Background processing failed for job ${jobId} in phase ${currentPhase} after ${Math.round(totalTime / 1000)} seconds:`, error);
    
    // Provide phase-specific error messages
    let userFriendlyError = error.message;
    
    switch (currentPhase) {
      case 'initialization':
        userFriendlyError = `Setup failed: ${error.message}`;
        break;
      case 'audio_analysis':
        userFriendlyError = `Audio analysis failed: ${error.message}. Please check that your audio files are valid and try again.`;
        break;
      case 'mashability_scoring':
        userFriendlyError = `Compatibility analysis failed: ${error.message}. This may be due to complex audio content.`;
        break;
      case 'masterplan_generation':
        userFriendlyError = `AI masterplan generation failed: ${error.message}. Please try again.`;
        break;
      case 'audio_rendering':
        userFriendlyError = `Audio rendering failed: ${error.message}. This may be due to complex arrangements or large files.`;
        break;
    }
    
    JobStateManager.failJob(jobId, userFriendlyError);
  }
}

Deno.serve(async (req) => {
  // Handle CORS preflight requests
  if (req.method === 'OPTIONS') {
    return new Response('ok', { headers: corsHeaders });
  }

  const requestStart = Date.now();
  let jobId: string | undefined;

  try {
    // Validate request method
    if (req.method !== 'POST') {
      return new Response(
        JSON.stringify({ 
          error: 'Method not allowed',
          details: 'Only POST requests are supported for mashup generation'
        }),
        { headers: { ...corsHeaders, 'Content-Type': 'application/json' }, status: 405 }
      );
    }

    // Parse request body with error handling
    let requestBody: MashupRequest;
    try {
      requestBody = await req.json();
    } catch (parseError) {
      console.error('Failed to parse request body:', parseError);
      return new Response(
        JSON.stringify({ 
          error: 'Invalid request body',
          details: 'Request body must be valid JSON with a "songs" array'
        }),
        { headers: { ...corsHeaders, 'Content-Type': 'application/json' }, status: 400 }
      );
    }

    const { songs } = requestBody;

    // Comprehensive input validation
    if (!songs) {
      return new Response(
        JSON.stringify({ 
          error: 'Missing songs data',
          details: 'Request must include a "songs" array'
        }),
        { headers: { ...corsHeaders, 'Content-Type': 'application/json' }, status: 400 }
      );
    }

    if (!Array.isArray(songs)) {
      return new Response(
        JSON.stringify({ 
          error: 'Invalid songs data',
          details: 'Songs must be an array'
        }),
        { headers: { ...corsHeaders, 'Content-Type': 'application/json' }, status: 400 }
      );
    }

    if (songs.length < 2) {
      return new Response(
        JSON.stringify({ 
          error: 'Insufficient songs',
          details: 'Please provide at least 2 songs for mashup generation'
        }),
        { headers: { ...corsHeaders, 'Content-Type': 'application/json' }, status: 400 }
      );
    }

    if (songs.length > 3) {
      return new Response(
        JSON.stringify({ 
          error: 'Too many songs',
          details: 'Maximum 3 songs supported for mashup generation'
        }),
        { headers: { ...corsHeaders, 'Content-Type': 'application/json' }, status: 400 }
      );
    }

    // Validate each song's data
    const songValidationErrors: string[] = [];
    for (let i = 0; i < songs.length; i++) {
      const song = songs[i];
      const songIndex = i + 1;
      
      if (!song || typeof song !== 'object') {
        songValidationErrors.push(`Song ${songIndex}: must be an object`);
        continue;
      }
      
      if (!song.song_id || typeof song.song_id !== 'string') {
        songValidationErrors.push(`Song ${songIndex}: missing or invalid song_id`);
      }
      
      if (!song.storage_path || typeof song.storage_path !== 'string') {
        songValidationErrors.push(`Song ${songIndex}: missing or invalid storage_path`);
      }
      
      if (!song.name || typeof song.name !== 'string') {
        songValidationErrors.push(`Song ${songIndex}: missing or invalid name`);
      }
      
      // Validate storage path format
      if (song.storage_path && !song.storage_path.includes('/')) {
        songValidationErrors.push(`Song ${songIndex}: storage_path appears to be invalid format`);
      }
    }

    if (songValidationErrors.length > 0) {
      return new Response(
        JSON.stringify({ 
          error: 'Invalid song data',
          details: songValidationErrors.join('; ')
        }),
        { headers: { ...corsHeaders, 'Content-Type': 'application/json' }, status: 400 }
      );
    }

    // Check system capacity (basic rate limiting)
    const currentJobs = JobStateManager.getJobCount();
    const MAX_CONCURRENT_JOBS = 10; // Configurable limit
    
    if (currentJobs >= MAX_CONCURRENT_JOBS) {
      return new Response(
        JSON.stringify({ 
          error: 'System at capacity',
          details: `Too many concurrent mashup jobs (${currentJobs}/${MAX_CONCURRENT_JOBS}). Please try again in a few minutes.`
        }),
        { headers: { ...corsHeaders, 'Content-Type': 'application/json' }, status: 503 }
      );
    }

    // Generate a unique job ID
    jobId = crypto.randomUUID();

    // Create job state with initial status
    let jobState: any;
    try {
      jobState = JobStateManager.createJob(jobId, songs);
    } catch (jobCreationError) {
      console.error(`Failed to create job state for ${jobId}:`, jobCreationError);
      return new Response(
        JSON.stringify({
          error: 'Failed to initialize mashup job',
          details: 'Could not create job tracking. Please try again.'
        }),
        { headers: { ...corsHeaders, 'Content-Type': 'application/json' }, status: 500 }
      );
    }

    console.log(`Created mashup generation job ${jobId} with ${songs.length} songs: ${songs.map(s => s.name).join(', ')}`);

    // Start background processing (fire and forget with enhanced error handling)
    processBackground(jobId, songs).catch(error => {
      console.error(`Background processing error for job ${jobId}:`, error);
      // The error is already handled in processBackground by calling JobStateManager.failJob
    });

    const requestTime = Date.now() - requestStart;
    console.log(`Successfully started mashup job ${jobId} in ${requestTime}ms`);

    // Return job ID immediately for polling
    return new Response(
      JSON.stringify({
        success: true,
        jobId: jobId,
        message: `Mashup job started successfully with ${songs.length} songs`,
        status: jobState.status,
        progress: jobState.progress,
        estimated_duration: '2-5 minutes', // Rough estimate
        songs_count: songs.length
      }),
      { headers: { ...corsHeaders, 'Content-Type': 'application/json' } }
    );

  } catch (error) {
    const requestTime = Date.now() - requestStart;
    console.error(`Error in generate-mashup function after ${requestTime}ms:`, error);
    
    // If we have a job ID, mark it as failed
    if (jobId) {
      try {
        JobStateManager.failJob(jobId, `System error: ${error.message}`);
      } catch (failJobError) {
        console.error(`Failed to mark job ${jobId} as failed:`, failJobError);
      }
    }
    
    // Provide user-friendly error messages based on error type
    let userError = 'An unexpected error occurred while starting mashup generation';
    let statusCode = 500;
    
    if (error.message.includes('network') || error.message.includes('connection')) {
      userError = 'Network connectivity issue. Please check your connection and try again.';
      statusCode = 503;
    } else if (error.message.includes('timeout')) {
      userError = 'Request timed out. Please try again.';
      statusCode = 408;
    } else if (error.message.includes('capacity') || error.message.includes('limit')) {
      userError = 'System is currently at capacity. Please try again in a few minutes.';
      statusCode = 503;
    }
    
    return new Response(
      JSON.stringify({
        error: userError,
        details: error.message,
        timestamp: new Date().toISOString(),
        ...(jobId && { jobId })
      }),
      { headers: { ...corsHeaders, 'Content-Type': 'application/json' }, status: statusCode }
    );
  }
});<|MERGE_RESOLUTION|>--- conflicted
+++ resolved
@@ -344,11 +344,8 @@
         {
           method: 'POST',
           body: JSON.stringify({
-<<<<<<< HEAD
-            audio_data: audioData,
-=======
+
             file_url: data.signedUrl,
->>>>>>> abf5a465
             song_id: song.song_id
           }),
           headers: {
