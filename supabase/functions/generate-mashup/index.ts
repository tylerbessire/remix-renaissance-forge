import { JobStateManager, Song, AnalysisResult, MashabilityScore, Masterplan } from '../_shared/jobStateManager.ts';
import { corsHeaders, tunnelBypassHeaders } from '../_shared/cors.ts';
import { createClient } from 'https://esm.sh/@supabase/supabase-js@2';

interface MashupRequest {
  songs: Song[];
}

// Service endpoints from environment variables
const SERVICE_ENDPOINTS = {
  analysis: Deno.env.get('ANALYSIS_API_URL') || 'http://localhost:8000',
  scoring: Deno.env.get('SCORING_API_URL') || 'http://localhost:8002', 
  orchestrator: Deno.env.get('ORCHESTRATOR_API_URL') || 'http://localhost:8003',
  processing: Deno.env.get('PROCESSING_API_URL') || 'http://localhost:8001',
  separation: Deno.env.get('SEPARATION_API_URL') || 'http://localhost:8004'
};

// Retry configuration
const RETRY_CONFIG = {
  maxRetries: 3,
  baseDelay: 1000, // 1 second
  maxDelay: 10000, // 10 seconds
  backoffMultiplier: 2
};

// Timeout configuration - different timeouts for different operations
const TIMEOUT_CONFIG = {
  analysis: 45000,    // 45 seconds for audio analysis
  scoring: 30000,     // 30 seconds for mashability scoring
  orchestrator: 60000, // 60 seconds for Claude AI masterplan
  processing: 300000,  // 5 minutes for audio rendering
  download: 30000     // 30 seconds for file downloads
};

// Service availability tracking
const SERVICE_STATUS = {
  analysis: { available: true, lastCheck: Date.now(), failures: 0 },
  scoring: { available: true, lastCheck: Date.now(), failures: 0 },
  orchestrator: { available: true, lastCheck: Date.now(), failures: 0 },
  processing: { available: true, lastCheck: Date.now(), failures: 0 },
  separation: { available: true, lastCheck: Date.now(), failures: 0 }
};

const MAX_SERVICE_FAILURES = 3;
const SERVICE_RECOVERY_TIME = 5 * 60 * 1000; // 5 minutes

// Initialize Supabase client
// @ts-ignore: Deno check issue
export const supabase = createClient(Deno.env.get('SUPABASE_URL')!, Deno.env.get('SUPABASE_SERVICE_ROLE_KEY')!);
// @ts-ignore: Deno check issue
const supabaseKey = Deno.env.get('SUPABASE_SERVICE_ROLE_KEY')!;

/**
 * Enhanced error classification for better error handling
 */
export function classifyError(error: Error): {
  type: 'network' | 'timeout' | 'service_unavailable' | 'invalid_data' | 'system' | 'unknown';
  recoverable: boolean;
  shouldRetry: boolean;
} {
  const message = error.message.toLowerCase();
  
  if (message.includes('timeout') || message.includes('aborted')) {
    return { type: 'timeout', recoverable: true, shouldRetry: true };
  }
  
  if (message.includes('network') || message.includes('connection') || message.includes('fetch')) {
    return { type: 'network', recoverable: true, shouldRetry: true };
  }
  
  if (message.includes('503') || message.includes('502') || message.includes('unavailable')) {
    return { type: 'service_unavailable', recoverable: true, shouldRetry: true };
  }
  
  if (message.includes('400') || message.includes('invalid') || message.includes('corrupt')) {
    return { type: 'invalid_data', recoverable: false, shouldRetry: false };
  }
  
  if (message.includes('500') || message.includes('internal')) {
    return { type: 'system', recoverable: true, shouldRetry: true };
  }
  
  return { type: 'unknown', recoverable: true, shouldRetry: true };
}

/**
 * Check if a service is available based on recent failure history
 */
export function isServiceAvailable(serviceName: keyof typeof SERVICE_STATUS): boolean {
  const status = SERVICE_STATUS[serviceName];
  const now = Date.now();
  
  // If service has failed too many times recently, check if recovery time has passed
  if (!status.available) {
    if (now - status.lastCheck > SERVICE_RECOVERY_TIME) {
      // Reset service status after recovery time
      status.available = true;
      status.failures = 0;
      console.log(`Service ${serviceName} marked as available after recovery period`);
    }
  }
  
  return status.available;
}

/**
 * Mark a service as failed and update availability status
 */
export function markServiceFailure(serviceName: keyof typeof SERVICE_STATUS, error: Error): void {
  const status = SERVICE_STATUS[serviceName];
  status.failures++;
  status.lastCheck = Date.now();
  
  if (status.failures >= MAX_SERVICE_FAILURES) {
    status.available = false;
    console.warn(`Service ${serviceName} marked as unavailable after ${status.failures} failures`);
  }
  
  console.warn(`Service ${serviceName} failure ${status.failures}/${MAX_SERVICE_FAILURES}: ${error.message}`);
}

/**
 * Mark a service as successful and reset failure count
 */
export function markServiceSuccess(serviceName: keyof typeof SERVICE_STATUS): void {
  const status = SERVICE_STATUS[serviceName];
  if (status.failures > 0) {
    console.log(`Service ${serviceName} recovered after ${status.failures} failures`);
  }
  status.failures = 0;
  status.available = true;
  status.lastCheck = Date.now();
}

/**
 * Enhanced retry utility with exponential backoff and error classification
 */
export async function retryWithBackoff<T>(
  operation: () => Promise<T>,
  context: string,
  serviceName?: keyof typeof SERVICE_STATUS,
  maxRetries = RETRY_CONFIG.maxRetries
): Promise<T> {
  let lastError: Error;
  
  // Check service availability before attempting
  if (serviceName && !isServiceAvailable(serviceName)) {
    throw new Error(`Service ${serviceName} is currently unavailable. Please try again later.`);
  }
  
  for (let attempt = 0; attempt <= maxRetries; attempt++) {
    try {
      const result = await operation();
      
      // Mark service as successful if specified
      if (serviceName) {
        markServiceSuccess(serviceName);
      }
      
      return result;
    } catch (error) {
      lastError = error as Error;
      const errorInfo = classifyError(lastError);
      
      // Mark service failure if specified
      if (serviceName) {
        markServiceFailure(serviceName, lastError);
      }
      
      // Don't retry if error is not recoverable
      if (!errorInfo.shouldRetry) {
        console.error(`${context} failed with non-recoverable error:`, lastError.message);
        throw lastError;
      }
      
      if (attempt === maxRetries) {
        console.error(`${context} failed after ${maxRetries + 1} attempts:`, lastError);
        throw new Error(`${context} failed after ${maxRetries + 1} attempts: ${lastError.message}`);
      }
      
      const delay = Math.min(
        RETRY_CONFIG.baseDelay * Math.pow(RETRY_CONFIG.backoffMultiplier, attempt),
        RETRY_CONFIG.maxDelay
      );
      
      console.warn(`${context} attempt ${attempt + 1} failed (${errorInfo.type}), retrying in ${delay}ms:`, lastError.message);
      await new Promise(resolve => setTimeout(resolve, delay));
    }
  }
  
  throw lastError!;
}

/**
 * Enhanced HTTP request with dynamic timeout and comprehensive error handling
 */
export async function makeServiceRequest(
  url: string, 
  options: RequestInit, 
  timeoutMs?: number,
  serviceName?: keyof typeof SERVICE_STATUS
): Promise<Response> {
  const controller = new AbortController();
  const timeout = timeoutMs || TIMEOUT_CONFIG.analysis; // Default timeout
  const timeoutId = setTimeout(() => controller.abort(), timeout);
  
  try {
    console.log(`Making request to ${url} with ${timeout}ms timeout`);
    
    const response = await fetch(url, {
      ...options,
      signal: controller.signal,
      headers: {
        'Content-Type': 'application/json',
        ...tunnelBypassHeaders,
        ...options.headers
      }
    });
    
    if (!response.ok) {
      let errorMessage = `HTTP ${response.status}: ${response.statusText}`;
      
      // Try to get more detailed error information from response body
      try {
        const errorBody = await response.text();
        if (errorBody) {
          const parsedError = JSON.parse(errorBody);
          if (parsedError.error || parsedError.message) {
            errorMessage += ` - ${parsedError.error || parsedError.message}`;
          }
        }
      } catch (parseError) {
        // Ignore JSON parse errors, use basic error message
      }
      
      throw new Error(errorMessage);
    }
    
    console.log(`Successfully received response from ${url}`);
    return response;
    
  } catch (error) {
    if (error.name === 'AbortError') {
      throw new Error(`Request to ${url} timed out after ${timeout}ms`);
    }
    
    // Enhance error message with context
    const enhancedError = new Error(`Service request failed: ${error.message}`);
    enhancedError.stack = error.stack;
    throw enhancedError;
    
  } finally {
    clearTimeout(timeoutId);
  }
}

/**
 * Graceful degradation handler for when services are unavailable
 */
export function handleServiceUnavailable(serviceName: string, fallbackMessage?: string): never {
  const message = fallbackMessage || `The ${serviceName} service is currently unavailable. Please try again in a few minutes.`;
  throw new Error(message);
}

/**
 * Download audio file from Supabase storage and convert to base64 with enhanced error handling
 */
export async function downloadAndEncodeAudio(storagePath: string): Promise<string> {
  try {
    console.log(`Downloading audio file from storage: ${storagePath}`);
    
    const { data, error } = await supabase.storage
      .from('mashups')
      .download(storagePath);
      
    if (error) {
      console.error(`Storage download error for ${storagePath}:`, error);
      
      if (error.message.includes('not found') || error.message.includes('404')) {
        throw new Error(`Audio file not found in storage: ${storagePath}. Please ensure the file was uploaded correctly.`);
      }
      
      if (error.message.includes('unauthorized') || error.message.includes('403')) {
        throw new Error(`Access denied to audio file: ${storagePath}. Please check file permissions.`);
      }
      
      throw new Error(`Failed to download audio file from storage: ${error.message}`);
    }
    
    if (!data) {
      throw new Error(`No data received for audio file: ${storagePath}`);
    }
    
    console.log(`Successfully downloaded audio file: ${storagePath} (${Math.round(data.size / 1024)}KB)`);
    
    const arrayBuffer = await data.arrayBuffer();
    const uint8Array = new Uint8Array(arrayBuffer);
    const base64 = btoa(String.fromCharCode(...uint8Array));
    
    console.log(`Successfully encoded audio file to base64: ${base64.length} characters`);
    return base64;
    
  } catch (error) {
    console.error(`Error downloading and encoding audio file ${storagePath}:`, error);
    
    // Re-throw with enhanced error message
    if (error.message.includes('Failed to download') || error.message.includes('not found')) {
      throw error; // Already has good error message
    }
    
    throw new Error(`Failed to process audio file ${storagePath}: ${error.message}`);
  }
}

/**
 * Call audio analysis service for a single song with comprehensive error handling
 */
export async function analyzeSong(song: Song): Promise<AnalysisResult> {
  if (!isServiceAvailable('analysis')) {
    handleServiceUnavailable('audio analysis', 
      'The audio analysis service is temporarily unavailable. Please try again in a few minutes.');
  }
  
  return retryWithBackoff(async () => {
    try {
      console.log(`Starting analysis for song: ${song.name} (${song.song_id})`);
      
      // Validate song data
      if (!song.storage_path || !song.song_id) {
        throw new Error(`Invalid song data: missing storage_path or song_id for ${song.name}`);
      }
      
      // Create a short-lived signed URL to pass to the analysis service.
      // This avoids loading the entire file into this function's memory.
      const { data, error: urlError } = await supabase.storage
        .from('mashups')
        .createSignedUrl(song.storage_path, 60); // 60-second validity

      if (urlError) {
        throw new Error(`Failed to create signed URL for ${song.storage_path}: ${urlError.message}`);
      }
      
      const response = await makeServiceRequest(
        `${SERVICE_ENDPOINTS.analysis}/analyze`, 
        {
          method: 'POST',
          body: JSON.stringify({
<<<<<<< HEAD
=======

>>>>>>> e011f4c8
            file_url: data.signedUrl,
            song_id: song.song_id
          }),
          headers: {
            'Authorization': `Bearer ${supabaseKey}`
          }
        },
        TIMEOUT_CONFIG.analysis,
        'analysis'
      );
      
      const result = await response.json();
      
      // Validate analysis service response
      if (!result) {
        throw new Error('Empty response from analysis service');
      }
      
      if (!result.success) {
        const errorMsg = result.error || result.message || 'Unknown analysis error';
        throw new Error(`Analysis service error: ${errorMsg}`);
      }
      
      // Validate required analysis fields
      if (!result.analysis || !result.analysis.rhythmic || !result.analysis.harmonic) {
        throw new Error('Invalid analysis response: missing required analysis data');
      }
      
      const analysis = result.analysis;
      
      // Validate specific required fields
      if (typeof analysis.rhythmic.bpm !== 'number' || analysis.rhythmic.bpm <= 0) {
        throw new Error('Invalid analysis response: invalid or missing BPM data');
      }
      
      if (!analysis.harmonic.key || typeof analysis.harmonic.key !== 'string') {
        throw new Error('Invalid analysis response: invalid or missing key data');
      }
      
      console.log(`Successfully analyzed song ${song.name}: BPM=${analysis.rhythmic.bpm}, Key=${analysis.harmonic.key}`);
      
      return {
        song_id: song.song_id,
        tempo: analysis.rhythmic.bpm,
        key: analysis.harmonic.key,
        energy: analysis.rhythmic.beat_confidence || 0.5,
        spectral_characteristics: analysis.spectral || {}
      };
      
    } catch (error) {
      console.error(`Analysis failed for song ${song.name} (${song.song_id}):`, error);
      
      // Provide more specific error messages
      if (error.message.includes('timeout')) {
        throw new Error(`Audio analysis timed out for "${song.name}". The file may be too large or complex to analyze.`);
      }
      
      if (error.message.includes('Invalid song data')) {
        throw error; // Already has good error message
      }
      
      throw new Error(`Failed to analyze "${song.name}": ${error.message}`);
    }
  }, `Audio analysis for ${song.name}`, 'analysis');
}

/**
 * Call mashability scoring service with comprehensive error handling
 */
export async function calculateMashabilityScores(analyses: AnalysisResult[]): Promise<MashabilityScore[]> {
  // Validate minimum required analyses
  if (!analyses || analyses.length < 2) {
    throw new Error('At least 2 song analyses are required for mashability scoring');
  }

  // Validate that all analyses have required fields
  for (const analysis of analyses) {
    if (!analysis.song_id || typeof analysis.tempo !== 'number' || !analysis.key) {
      throw new Error(`Invalid analysis data for song ${analysis.song_id}: missing required fields (tempo, key)`);
    }
    
    if (!analysis.spectral_characteristics) {
      throw new Error(`Invalid analysis data for song ${analysis.song_id}: missing spectral characteristics`);
    }
  }

  if (!isServiceAvailable('scoring')) {
    handleServiceUnavailable('mashability scoring', 
      'The mashability scoring service is temporarily unavailable. Please try again in a few minutes.');
  }

  return retryWithBackoff(async () => {
    try {
      console.log(`Calculating mashability scores for ${analyses.length} songs`);
      
      const scores: MashabilityScore[] = [];
      const expectedPairs = (analyses.length * (analyses.length - 1)) / 2;
      
      console.log(`Will calculate ${expectedPairs} song pair compatibility scores`);
      
      // Calculate scores for all pairs
      for (let i = 0; i < analyses.length; i++) {
        for (let j = i + 1; j < analyses.length; j++) {
          const analysis1 = analyses[i];
          const analysis2 = analyses[j];
          
          try {
            console.log(`Calculating compatibility between songs ${analysis1.song_id} and ${analysis2.song_id}`);
            
            const requestBody = {
              song1_analysis: {
                harmonic: { key: analysis1.key, chord_complexity: 0.5 },
                rhythmic: { 
                  bpm: analysis1.tempo, 
                  beat_confidence: analysis1.energy, 
                  groove_stability: 0.5, 
                  swing_factor: 0.0 
                },
                spectral: analysis1.spectral_characteristics,
                vocal: { vocal_presence: 0.5 }
              },
              song2_analysis: {
                harmonic: { key: analysis2.key, chord_complexity: 0.5 },
                rhythmic: { 
                  bpm: analysis2.tempo, 
                  beat_confidence: analysis2.energy, 
                  groove_stability: 0.5, 
                  swing_factor: 0.0 
                },
                spectral: analysis2.spectral_characteristics,
                vocal: { vocal_presence: 0.5 }
              }
            };
            
            const response = await makeServiceRequest(
              `${SERVICE_ENDPOINTS.scoring}/calculate-mashability`, 
              {
                method: 'POST',
                body: JSON.stringify(requestBody),
                headers: {
                  'Authorization': `Bearer ${supabaseKey}`
                }
              },
              TIMEOUT_CONFIG.scoring,
              'scoring'
            );
            
            const result = await response.json();
            
            // Validate scoring service response
            if (!result) {
              throw new Error('Empty response from scoring service');
            }
            
            if (typeof result.overall_score !== 'number') {
              throw new Error(`Invalid scoring response: missing or invalid overall_score (got ${typeof result.overall_score})`);
            }
            
            if (result.overall_score < 0 || result.overall_score > 100) {
              throw new Error(`Invalid scoring response: overall_score out of range (${result.overall_score})`);
            }
            
            console.log(`Compatibility score for ${analysis1.song_id}-${analysis2.song_id}: ${result.overall_score}`);
            
            scores.push({
              song_pair: [analysis1.song_id, analysis2.song_id],
              score: result.overall_score,
              compatibility_factors: result.compatibility_breakdown || {}
            });
            
          } catch (pairError) {
            console.error(`Failed to calculate mashability score for songs ${analysis1.song_id} and ${analysis2.song_id}:`, pairError);
            
            // Provide specific error context
            if (pairError.message.includes('timeout')) {
              throw new Error(`Mashability scoring timed out for song pair ${analysis1.song_id}-${analysis2.song_id}. Please try again.`);
            }
            
            throw new Error(`Mashability scoring failed for song pair ${analysis1.song_id}-${analysis2.song_id}: ${pairError.message}`);
          }
        }
      }
      
      // Validate that we got scores for all expected pairs
      if (scores.length !== expectedPairs) {
        throw new Error(`Expected ${expectedPairs} mashability scores but got ${scores.length}. Some song pairs failed to score.`);
      }
      
      console.log(`Successfully calculated ${scores.length} mashability scores`);
      return scores;
      
    } catch (error) {
      console.error('Mashability scoring failed:', error);
      
      if (error.message.includes('Invalid analysis data')) {
        throw error; // Already has good error message
      }
      
      throw new Error(`Mashability scoring failed: ${error.message}`);
    }
  }, 'Mashability scoring', 'scoring');
}

/**
 * Call Claude AI orchestrator service to create masterplan with comprehensive error handling
 */
export async function createMasterplan(analyses: AnalysisResult[], scores: MashabilityScore[]): Promise<Masterplan> {
  if (!isServiceAvailable('orchestrator')) {
    handleServiceUnavailable('Claude AI orchestrator', 
      'The AI masterplan generation service is temporarily unavailable. Please try again in a few minutes.');
  }
  
  return retryWithBackoff(async () => {
    try {
      console.log(`Creating masterplan with ${analyses.length} analyses and ${scores.length} scores`);
      
      // Validate input data
      if (!analyses || analyses.length < 2) {
        throw new Error('At least 2 song analyses are required for masterplan creation');
      }
      
      if (!scores || scores.length === 0) {
        throw new Error('At least 1 mashability score is required for masterplan creation');
      }
      
      // Use the first two analyses for the masterplan
      const song1Analysis = analyses[0];
      const song2Analysis = analyses[1];
      
      // Find the mashability score for these two songs
      const mashabilityScore = scores.find(s => 
        (s.song_pair[0] === song1Analysis.song_id && s.song_pair[1] === song2Analysis.song_id) ||
        (s.song_pair[1] === song1Analysis.song_id && s.song_pair[0] === song2Analysis.song_id)
      );
      
      if (!mashabilityScore) {
        console.warn(`No mashability score found for songs ${song1Analysis.song_id} and ${song2Analysis.song_id}, using default`);
      }
      
      console.log(`Creating masterplan for songs ${song1Analysis.song_id} and ${song2Analysis.song_id} with compatibility score ${mashabilityScore?.score || 75}`);
      
      const requestBody = {
        song1_analysis: {
          harmonic: { key: song1Analysis.key, chord_complexity: 0.5 },
          rhythmic: { 
            bpm: song1Analysis.tempo, 
            beat_confidence: song1Analysis.energy, 
            groove_stability: 0.5, 
            swing_factor: 0.0 
          },
          spectral: song1Analysis.spectral_characteristics,
          vocal: { vocal_presence: 0.5 }
        },
        song2_analysis: {
          harmonic: { key: song2Analysis.key, chord_complexity: 0.5 },
          rhythmic: { 
            bpm: song2Analysis.tempo, 
            beat_confidence: song2Analysis.energy, 
            groove_stability: 0.5, 
            swing_factor: 0.0 
          },
          spectral: song2Analysis.spectral_characteristics,
          vocal: { vocal_presence: 0.5 }
        },
        mashability_score: mashabilityScore || { overall_score: 75, compatibility_breakdown: {} },
        user_preferences: {}
      };
      
      const response = await makeServiceRequest(
        `${SERVICE_ENDPOINTS.orchestrator}/create-masterplan`, 
        {
          method: 'POST',
          body: JSON.stringify(requestBody),
          headers: {
            'Authorization': `Bearer ${supabaseKey}`
          }
        },
        TIMEOUT_CONFIG.orchestrator,
        'orchestrator'
      );
      
      const result = await response.json();
      
      // Validate masterplan response
      if (!result) {
        throw new Error('Empty response from Claude AI orchestrator service');
      }
      
      if (!result.creative_vision || typeof result.creative_vision !== 'string') {
        throw new Error('Invalid masterplan response: missing or invalid creative_vision');
      }
      
      if (!result.masterplan || typeof result.masterplan !== 'object') {
        throw new Error('Invalid masterplan response: missing or invalid masterplan object');
      }
      
      const masterplan = result.masterplan;
      
      // Validate required masterplan fields
      if (!masterplan.title || typeof masterplan.title !== 'string') {
        throw new Error('Invalid masterplan response: missing or invalid title');
      }
      
      if (!masterplan.timeline || !Array.isArray(masterplan.timeline)) {
        throw new Error('Invalid masterplan response: missing or invalid timeline');
      }
      
      if (masterplan.timeline.length === 0) {
        throw new Error('Invalid masterplan response: empty timeline');
      }
      
      // Validate timeline entries
      for (let i = 0; i < masterplan.timeline.length; i++) {
        const entry = masterplan.timeline[i];
        if (typeof entry.time_start_sec !== 'number' || typeof entry.duration_sec !== 'number') {
          throw new Error(`Invalid masterplan response: timeline entry ${i} missing time information`);
        }
      }
      
      console.log(`Successfully created masterplan: "${masterplan.title}" with ${masterplan.timeline.length} timeline entries`);
      
      return result as Masterplan;
      
    } catch (error) {
      console.error('Masterplan creation failed:', error);
      
      if (error.message.includes('timeout')) {
        throw new Error('Claude AI masterplan generation timed out. The AI may be processing complex musical relationships. Please try again.');
      }
      
      if (error.message.includes('Invalid masterplan response')) {
        throw error; // Already has good error message
      }
      
      throw new Error(`Failed to create masterplan: ${error.message}`);
    }
  }, 'Claude AI masterplan creation', 'orchestrator');
}

/**
 * Call audio processing service to render the final mashup with comprehensive error handling
 */
export async function renderMashup(masterplan: Masterplan, songs: Song[], jobId: string): Promise<string> {
  if (!isServiceAvailable('processing')) {
    handleServiceUnavailable('audio processing', 
      'The audio rendering service is temporarily unavailable. Please try again in a few minutes.');
  }
  
  return retryWithBackoff(async () => {
    try {
      console.log(`Starting audio rendering for job ${jobId} with ${songs.length} songs`);
      
      // Validate input data
      if (!masterplan || !masterplan.masterplan || !masterplan.masterplan.timeline) {
        throw new Error('Invalid masterplan data for audio rendering');
      }
      
      if (!songs || songs.length === 0) {
        throw new Error('No songs provided for audio rendering');
      }
      
      // Prepare song data with analysis results from job state
      const jobState = JobStateManager.getJob(jobId);
      if (!jobState) {
        throw new Error(`Job state not found for job ${jobId}`);
      }
      
      const songsWithAnalysis = songs.map(song => {
        const analysis = jobState.analyses?.find(a => a.song_id === song.song_id);
        if (!analysis) {
          console.warn(`No analysis found for song ${song.song_id}, using defaults`);
        }
        
        return {
          song_id: song.song_id,
          storage_path: song.storage_path,
          analysis: analysis ? {
            harmonic: { key: analysis.key, chord_complexity: 0.5 },
            rhythmic: { 
              bpm: analysis.tempo, 
              beat_confidence: analysis.energy, 
              groove_stability: 0.5, 
              swing_factor: 0.0 
            },
            spectral: analysis.spectral_characteristics,
            vocal: { vocal_presence: 0.5 }
          } : {
            harmonic: { key: 'C', chord_complexity: 0.5 },
            rhythmic: { bpm: 120, beat_confidence: 0.5, groove_stability: 0.5, swing_factor: 0.0 },
            spectral: {},
            vocal: { vocal_presence: 0.5 }
          }
        };
      });
      
      console.log(`Prepared ${songsWithAnalysis.length} songs with analysis data for rendering`);
      
      const requestBody = {
        masterplan: {
          timeline: masterplan.masterplan.timeline,
          global_settings: masterplan.masterplan.global
        },
        songs: songsWithAnalysis,
        job_id: jobId
      };
      
      const response = await makeServiceRequest(
        `${SERVICE_ENDPOINTS.processing}/execute-masterplan`, 
        {
          method: 'POST',
          body: JSON.stringify(requestBody)
        },
        TIMEOUT_CONFIG.processing,
        'processing'
      );
      
      // Handle streaming response from processing service
      const reader = response.body?.getReader();
      if (!reader) {
        throw new Error('No response body from processing service - streaming not supported');
      }
      
      let finalStoragePath = '';
      let lastProgress = 80; // Start from 80% since we're in the rendering phase
      let hasReceivedData = false;
      
      try {
        const decoder = new TextDecoder();
        let buffer = '';
        const startTime = Date.now();
        
        while (true) {
          const { done, value } = await reader.read();
          if (done) break;
          
          hasReceivedData = true;
          buffer += decoder.decode(value, { stream: true });
          const lines = buffer.split('\n');
          
          // Keep the last incomplete line in the buffer
          buffer = lines.pop() || '';
          
          for (const line of lines) {
            if (line.trim() === '') continue;
            
            if (line.startsWith('data: ')) {
              try {
                const data = JSON.parse(line.slice(6));
                
                // Handle errors from processing service
                if (data.error) {
                  console.error(`Processing service error: ${data.error}`);
                  throw new Error(`Audio rendering failed: ${data.error}`);
                }
                
                // Handle progress updates
                if (data.progress !== undefined && data.message) {
                  // Map processing service progress (0-100) to our job progress (80-100)
                  const mappedProgress = Math.min(100, 80 + (data.progress * 0.2));
                  lastProgress = mappedProgress;
                  
                  console.log(`Rendering progress: ${data.progress}% - ${data.message}`);
                  JobStateManager.updateProgress(jobId, mappedProgress, data.message);
                }
                
                // Handle completion with storage path
                if (data.storage_path) {
                  finalStoragePath = data.storage_path;
                  console.log(`Audio rendering completed, file stored at: ${finalStoragePath}`);
                }
                
                // Handle stem separation progress specifically
                if (data.message && data.message.includes('Separating stems')) {
                  console.log(`Stem separation in progress: ${data.message}`);
                }
                
                // Handle warnings (non-fatal issues)
                if (data.warning) {
                  console.warn(`Processing service warning: ${data.warning}`);
                }
                
              } catch (parseError) {
                // Log but don't fail on JSON parse errors - some lines might not be JSON
                console.warn(`Failed to parse streaming response line: ${line}`, parseError);
              }
            }
          }
          
          // Check for timeout during streaming
          const elapsed = Date.now() - startTime;
          if (elapsed > TIMEOUT_CONFIG.processing) {
            throw new Error(`Audio rendering timed out after ${Math.round(elapsed / 1000)} seconds`);
          }
        }
        
        // Process any remaining buffer content
        if (buffer.trim() && buffer.startsWith('data: ')) {
          try {
            const data = JSON.parse(buffer.slice(6));
            if (data.storage_path) {
              finalStoragePath = data.storage_path;
            }
            if (data.error) {
              throw new Error(`Audio rendering failed: ${data.error}`);
            }
          } catch (parseError) {
            console.warn(`Failed to parse final buffer content: ${buffer}`, parseError);
          }
        }
        
      } catch (streamError) {
        console.error(`Error reading streaming response: ${streamError}`);
        
        if (streamError.message.includes('timeout')) {
          throw streamError; // Already has good error message
        }
        
        throw new Error(`Failed to process streaming response: ${streamError.message}`);
      } finally {
        reader.releaseLock();
      }
      
      // Validate that we received data from the stream
      if (!hasReceivedData) {
        throw new Error('No data received from processing service - the service may be unresponsive');
      }
      
      // Validate that we received a final storage path
      if (!finalStoragePath) {
        throw new Error('Audio rendering completed but no storage path was returned from processing service');
      }
      
      // Verify the file was actually uploaded by checking if it exists
      try {
        const pathParts = finalStoragePath.split('/');
        const fileName = pathParts.pop();
        const folderPath = pathParts.join('/');
        
        const { data, error } = await supabase.storage
          .from('mashups')
          .list(folderPath || '');
          
        if (error) {
          console.warn(`Could not verify file upload: ${error.message}`);
        } else {
          const fileExists = data?.some(file => file.name === fileName);
          if (!fileExists) {
            throw new Error(`Rendered audio file not found in storage: ${finalStoragePath}`);
          }
          
          console.log(`Successfully verified rendered file exists in storage: ${finalStoragePath}`);
        }
      } catch (verificationError) {
        console.warn(`File verification failed: ${verificationError.message}`);
        // Don't fail the entire process for verification errors, but log it
      }
      
      console.log(`Audio rendering successfully completed for job ${jobId}`);
      return finalStoragePath;
      
    } catch (error) {
      console.error(`Audio rendering failed for job ${jobId}:`, error);
      
      if (error.message.includes('timeout')) {
        throw new Error(`Audio rendering timed out. This can happen with complex mashups or large audio files. Please try again with shorter songs or simpler arrangements.`);
      }
      
      if (error.message.includes('Invalid masterplan data')) {
        throw error; // Already has good error message
      }
      
      throw new Error(`Audio rendering failed: ${error.message}`);
    }
  }, 'Audio rendering', 'processing');
}

/**
 * Background processing chain that orchestrates all services with comprehensive error handling
 */
export async function processBackground(jobId: string, songs: Song[]) {
  const startTime = Date.now();
  let currentPhase = 'initialization';
  
  try {
    console.log(`Starting background processing for job ${jobId} with ${songs.length} songs`);
    
    // Validate input data
    if (!songs || songs.length < 2) {
      throw new Error('At least 2 songs are required for mashup generation');
    }
    
    if (songs.length > 3) {
      throw new Error('Maximum 3 songs supported for mashup generation');
    }
    
    // Validate each song has required data
    for (const song of songs) {
      if (!song.song_id || !song.storage_path || !song.name) {
        throw new Error(`Invalid song data: song ${song.song_id || 'unknown'} is missing required fields`);
      }
    }
    
    // Phase 1: Audio Analysis
    currentPhase = 'audio_analysis';
    JobStateManager.updateProgress(jobId, 10, 'Starting audio analysis...');
    
    const analyses: AnalysisResult[] = [];
    const analysisErrors: string[] = [];
    
    for (let i = 0; i < songs.length; i++) {
      const song = songs[i];
      const progressBase = 10 + (i * 30); // Distribute 30% progress across all songs
      
      try {
        JobStateManager.updateProgress(jobId, progressBase, `Analyzing "${song.name}"...`);
        
        const analysis = await analyzeSong(song);
        analyses.push(analysis);
        JobStateManager.addAnalysis(jobId, analysis);
        
        console.log(`Successfully analyzed song ${i + 1}/${songs.length}: ${song.name}`);
        
      } catch (analysisError) {
        const errorMsg = `Failed to analyze "${song.name}": ${analysisError.message}`;
        analysisErrors.push(errorMsg);
        console.error(errorMsg);
        
        // If we can't analyze any songs, fail immediately
        if (analyses.length === 0 && i === songs.length - 1) {
          throw new Error(`Could not analyze any songs. Last error: ${analysisError.message}`);
        }
        
        // If we have at least 2 successful analyses, continue
        if (analyses.length >= 2) {
          console.warn(`Continuing with ${analyses.length} successful analyses despite error with "${song.name}"`);
          break;
        }
      }
    }
    
    // Validate we have enough analyses before proceeding
    if (analyses.length < 2) {
      const errorSummary = analysisErrors.length > 0 
        ? `Analysis errors: ${analysisErrors.join('; ')}`
        : 'Unknown analysis errors';
      throw new Error(`Insufficient analyses for mashability scoring: got ${analyses.length}, need at least 2. ${errorSummary}`);
    }
    
    console.log(`Phase 1 complete: Successfully analyzed ${analyses.length}/${songs.length} songs`);
    
    // Phase 2: Mashability Scoring
    currentPhase = 'mashability_scoring';
    JobStateManager.updateProgress(jobId, 50, 'Calculating mashability scores...');
    
    let scores: MashabilityScore[];
    try {
      scores = await calculateMashabilityScores(analyses);
      JobStateManager.setMashabilityScores(jobId, scores);
      console.log(`Phase 2 complete: Calculated ${scores.length} mashability scores for job ${jobId}`);
    } catch (scoringError) {
      console.error(`Mashability scoring failed for job ${jobId}:`, scoringError);
      throw new Error(`Failed to calculate song compatibility: ${scoringError.message}`);
    }
    
    // Phase 3: Creative Masterplan
    currentPhase = 'masterplan_generation';
    JobStateManager.updateProgress(jobId, 65, 'Generating creative masterplan with Claude AI...');
    
    let masterplan: Masterplan;
    try {
      masterplan = await createMasterplan(analyses, scores);
      JobStateManager.setMasterplan(jobId, masterplan);
      console.log(`Phase 3 complete: Generated masterplan "${masterplan.masterplan.title}" for job ${jobId}`);
    } catch (masterplanError) {
      console.error(`Masterplan generation failed for job ${jobId}:`, masterplanError);
      throw new Error(`Failed to generate creative masterplan: ${masterplanError.message}`);
    }
    
    // Phase 4: Audio Rendering
    currentPhase = 'audio_rendering';
    JobStateManager.updateProgress(jobId, 80, 'Rendering final mashup...');
    
    let resultUrl: string;
    try {
      // Use only the songs that were successfully analyzed
      const analyzedSongs = songs.filter(song => 
        analyses.some(analysis => analysis.song_id === song.song_id)
      );

      // Dynamically determine which songs are needed by inspecting the masterplan timeline.
      // This prevents sending unused song data to the rendering service.
      const songIdsInMasterplan = new Set<string>();
      if (masterplan.masterplan && masterplan.masterplan.timeline) {
        masterplan.masterplan.timeline.forEach(entry => {
          if (entry.layers) {
            entry.layers.forEach(layer => {
              if (layer.songId) {
                songIdsInMasterplan.add(layer.songId);
              }
            });
          }
        });
      }

      let songsForMasterplan = analyzedSongs.filter(song => songIdsInMasterplan.has(song.song_id));

      // Fallback for safety: if masterplan is empty or doesn't reference songs, use the first two.
      if (songsForMasterplan.length === 0 && analyzedSongs.length >= 2) {
        console.warn("Masterplan timeline does not reference any analyzed songs. Defaulting to the first two songs used in masterplan creation.");
        songsForMasterplan = analyzedSongs.slice(0, 2);
      }
      
      resultUrl = await renderMashup(masterplan, songsForMasterplan, jobId);
      console.log(`Phase 4 complete: Audio rendering completed for job ${jobId}, result: ${resultUrl}`);
    } catch (renderingError) {
      console.error(`Audio rendering failed for job ${jobId}:`, renderingError);
      throw new Error(`Failed to render final mashup: ${renderingError.message}`);
    }
    
    // Complete the job
    JobStateManager.completeJob(jobId, resultUrl, masterplan);
    
    const totalTime = Date.now() - startTime;
    console.log(`Background processing completed successfully for job ${jobId} in ${Math.round(totalTime / 1000)} seconds`);
    
    // Log any warnings about partial failures
    if (analysisErrors.length > 0) {
      console.warn(`Job ${jobId} completed with warnings: ${analysisErrors.join('; ')}`);
    }
    
  } catch (error) {
    const totalTime = Date.now() - startTime;
    console.error(`Background processing failed for job ${jobId} in phase ${currentPhase} after ${Math.round(totalTime / 1000)} seconds:`, error);
    
    // Provide phase-specific error messages
    let userFriendlyError = error.message;
    
    switch (currentPhase) {
      case 'initialization':
        userFriendlyError = `Setup failed: ${error.message}`;
        break;
      case 'audio_analysis':
        userFriendlyError = `Audio analysis failed: ${error.message}. Please check that your audio files are valid and try again.`;
        break;
      case 'mashability_scoring':
        userFriendlyError = `Compatibility analysis failed: ${error.message}. This may be due to complex audio content.`;
        break;
      case 'masterplan_generation':
        userFriendlyError = `AI masterplan generation failed: ${error.message}. Please try again.`;
        break;
      case 'audio_rendering':
        userFriendlyError = `Audio rendering failed: ${error.message}. This may be due to complex arrangements or large files.`;
        break;
    }
    
    JobStateManager.failJob(jobId, userFriendlyError);
  }
}

Deno.serve(async (req) => {
  // Handle CORS preflight requests
  if (req.method === 'OPTIONS') {
    return new Response('ok', { headers: corsHeaders });
  }

  const requestStart = Date.now();
  let jobId: string | undefined;

  try {
    // Validate request method
    if (req.method !== 'POST') {
      return new Response(
        JSON.stringify({ 
          error: 'Method not allowed',
          details: 'Only POST requests are supported for mashup generation'
        }),
        { headers: { ...corsHeaders, 'Content-Type': 'application/json' }, status: 405 }
      );
    }

    // Parse request body with error handling
    let requestBody;
    try {
      requestBody = await req.json();
    } catch (parseError) {
      console.error('Failed to parse request body:', parseError);
      return new Response(
        JSON.stringify({ 
          error: 'Invalid request body',
          details: 'Request body must be valid JSON with a "songs" array'
        }),
        { headers: { ...corsHeaders, 'Content-Type': 'application/json' }, status: 400 }
      );
    }

    const { songs } = requestBody;

    // Comprehensive input validation
    if (!songs || !Array.isArray(songs)) {
      return new Response(
        JSON.stringify({ 
          error: 'Invalid songs data',
          details: 'Songs must be an array'
        }),
        { headers: { ...corsHeaders, 'Content-Type': 'application/json' }, status: 400 }
      );
    }

    if (songs.length < 2) {
      return new Response(
        JSON.stringify({ 
          error: 'Insufficient songs',
          details: 'Please provide at least 2 songs for mashup generation'
        }),
        { headers: { ...corsHeaders, 'Content-Type': 'application/json' }, status: 400 }
      );
    }

    if (songs.length > 3) {
      return new Response(
        JSON.stringify({ 
          error: 'Too many songs',
          details: 'Maximum 3 songs supported for mashup generation'
        }),
        { headers: { ...corsHeaders, 'Content-Type': 'application/json' }, status: 400 }
      );
    }

    // Validate each song's data
    const songValidationErrors: string[] = [];
    for (let i = 0; i < songs.length; i++) {
      const song = songs[i];
      const songIndex = i + 1;
      
      if (!song || typeof song !== 'object') {
        songValidationErrors.push(`Song ${songIndex}: must be an object`);
        continue;
      }
      
      if (!song.song_id || typeof song.song_id !== 'string') {
        songValidationErrors.push(`Song ${songIndex}: missing or invalid song_id`);
      }
      
      if (!song.storage_path || typeof song.storage_path !== 'string') {
        songValidationErrors.push(`Song ${songIndex}: missing or invalid storage_path`);
      }
      
      if (!song.name || typeof song.name !== 'string') {
        songValidationErrors.push(`Song ${songIndex}: missing or invalid name`);
      }
      
      // Validate storage path format
      if (song.storage_path && !song.storage_path.includes('/')) {
        songValidationErrors.push(`Song ${songIndex}: storage_path appears to be invalid format`);
      }
    }

    if (songValidationErrors.length > 0) {
      return new Response(
        JSON.stringify({ 
          error: 'Invalid song data',
          details: songValidationErrors.join('; ')
        }),
        { headers: { ...corsHeaders, 'Content-Type': 'application/json' }, status: 400 }
      );
    }

    // Check system capacity (basic rate limiting)
    const currentJobs = JobStateManager.getJobCount();
    const MAX_CONCURRENT_JOBS = 10; // Configurable limit
    
    if (currentJobs >= MAX_CONCURRENT_JOBS) {
      return new Response(
        JSON.stringify({ 
          error: 'System at capacity',
          details: `Too many concurrent mashup jobs (${currentJobs}/${MAX_CONCURRENT_JOBS}). Please try again in a few minutes.`
        }),
        { headers: { ...corsHeaders, 'Content-Type': 'application/json' }, status: 503 }
      );
    }

    // Generate a unique job ID
    jobId = crypto.randomUUID();

    // Create job state with initial status
    let jobState: any;
    try {
      jobState = JobStateManager.createJob(jobId, songs);
    } catch (jobCreationError) {
      console.error(`Failed to create job state for ${jobId}:`, jobCreationError);
      return new Response(
        JSON.stringify({
          error: 'Failed to initialize mashup job',
          details: 'Could not create job tracking. Please try again.'
        }),
        { headers: { ...corsHeaders, 'Content-Type': 'application/json' }, status: 500 }
      );
    }

    console.log(`Created mashup generation job ${jobId} with ${songs.length} songs: ${songs.map(s => s.name).join(', ')}`);

    // Start background processing (fire and forget with enhanced error handling)
    processBackground(jobId, songs).catch(error => {
      console.error(`Background processing error for job ${jobId}:`, error);
      // The error is already handled in processBackground by calling JobStateManager.failJob
    });

    const requestTime = Date.now() - requestStart;
    console.log(`Successfully started mashup job ${jobId} in ${requestTime}ms`);

    // Return job ID immediately for polling
    return new Response(
      JSON.stringify({
        success: true,
        jobId: jobId,
        message: `Mashup job started successfully with ${songs.length} songs`,
        status: jobState.status,
        progress: jobState.progress,
        estimated_duration: '2-5 minutes', // Rough estimate
        songs_count: songs.length
      }),
      { headers: { ...corsHeaders, 'Content-Type': 'application/json' } }
    );

  } catch (error) {
    const requestTime = Date.now() - requestStart;
    console.error(`Error in generate-mashup function after ${requestTime}ms:`, error);
    
    // If we have a job ID, mark it as failed
    if (jobId) {
      try {
        JobStateManager.failJob(jobId, `System error: ${error.message}`);
      } catch (failJobError) {
        console.error(`Failed to mark job ${jobId} as failed:`, failJobError);
      }
    }
    
    // Provide user-friendly error messages based on error type
    let userError = 'An unexpected error occurred while starting mashup generation';
    let statusCode = 500;
    
    if (error.message.includes('network') || error.message.includes('connection')) {
      userError = 'Network connectivity issue. Please check your connection and try again.';
      statusCode = 503;
    } else if (error.message.includes('timeout')) {
      userError = 'Request timed out. Please try again.';
      statusCode = 408;
    } else if (error.message.includes('capacity') || error.message.includes('limit')) {
      userError = 'System is currently at capacity. Please try again in a few minutes.';
      statusCode = 503;
    }
    
    return new Response(
      JSON.stringify({
        error: userError,
        details: error.message,
        timestamp: new Date().toISOString(),
        ...(jobId && { jobId })
      }),
      { headers: { ...corsHeaders, 'Content-Type': 'application/json' }, status: statusCode }
    );
  }
});<|MERGE_RESOLUTION|>--- conflicted
+++ resolved
@@ -345,10 +345,7 @@
         {
           method: 'POST',
           body: JSON.stringify({
-<<<<<<< HEAD
-=======
-
->>>>>>> e011f4c8
+
             file_url: data.signedUrl,
             song_id: song.song_id
           }),
