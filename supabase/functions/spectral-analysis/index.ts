--- conflicted
+++ resolved
@@ -1,27 +1,27 @@
-<<<<<<< HEAD
+
 import { corsHeaders } from '../_shared/cors.ts';
-=======
+
 const corsHeaders = {
   'Access-Control-Allow-Origin': '*',
   'Access-Control-Allow-Headers': 'authorization, x-client-info, apikey, content-type',
 };
->>>>>>> 0b19379f
+
 
 interface SpectralAnalysisRequest {
   audioData: string; // base64 encoded audio
   songId: string;
 }
 
-<<<<<<< HEAD
+
 Deno.serve(async (req: Request) => {
   if (req.method === 'OPTIONS') {
     return new Response('ok', { headers: corsHeaders });
-=======
+
 Deno.serve(async (req) => {
   // This is needed if you're planning to invoke your function from a browser.
   if (req.method === 'OPTIONS') {
     return new Response('ok', { headers: corsHeaders })
->>>>>>> 0b19379f
+
   }
 
   try {
@@ -34,7 +34,7 @@
       );
     }
 
-<<<<<<< HEAD
+
     console.log(`Starting spectral analysis for song: ${songId}`);
 
     // Decode base64 audio data and save to temporary file
@@ -218,7 +218,7 @@
     }
 
     console.log(`Analysis complete for song: ${songId}`);
-=======
+
     const pythonApiUrl = Deno.env.get('PYTHON_API_URL');
     if (!pythonApiUrl) {
         throw new Error('PYTHON_API_URL environment variable is not set.');
@@ -239,7 +239,7 @@
     }
 
     const analysisResult = await response.json();
->>>>>>> 0b19379f
+
 
     // The python API now returns the full analysis object.
     // We can just forward this to the client.
